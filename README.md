--- conflicted
+++ resolved
@@ -78,21 +78,17 @@
 If there is interest to use Neural-LAM for other areas it is not a substantial undertaking to refactor the code to be fully area-agnostic.
 We would be happy to support such enhancements.
 See the issues https://github.com/joeloskarsson/neural-lam/issues/2, https://github.com/joeloskarsson/neural-lam/issues/3 and https://github.com/joeloskarsson/neural-lam/issues/4 for some initial ideas on how this could be done.
-<<<<<<< HEAD
 
 <span style="color:blue;">
 
 For the COSMO implementation some additional settings can be defined in `neural_lam/constants`. Most of the code should take user input either from `neural_lam/constants` or directly from command-line argument parsing. Would certainly be worth the effort to make the code fully area-agnostic.
 
 </span>
-=======
->>>>>>> 1cddf09f
 
 # Using Neural-LAM
 Below follows instructions on how to use Neural-LAM to train and evaluate models.
 
 ## Installation
-<<<<<<< HEAD
 
 <span style="color:blue;">
 
@@ -108,9 +104,6 @@
 
 \
 Follow the steps below to create the neccesary python environment.
-=======
-Follow the steps below to create the necessary python environment.
->>>>>>> 1cddf09f
 
 1. Install GEOS for your system. For example with `sudo apt-get install libgeos-dev`. This is necessary for the Cartopy requirement.
 2. Use python 3.9.
@@ -136,15 +129,12 @@
 All graphs used in the paper are also available for download at the same link (but can as easily be re-generated using `create_mesh.py`).
 Note that this is far too little data to train any useful models, but all scripts can be ran with it.
 It should thus be useful to make sure that your python environment is set up correctly and that all the code can be ran without any issues.
-<<<<<<< HEAD
 
 <span style="color:blue;">
 
 For COSMO the data is stored in the `data` folder with the same structure, but called `cosmo`. The data will be open-source someday but for now we cannot share the data outside of our vCluster. A tiny example dataset could probably be made available.
 
 </span>
-=======
->>>>>>> 1cddf09f
 
 ## Pre-processing
 An overview of how the different scripts and files depend on each other is given in this figure:
