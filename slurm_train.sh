#!/bin/bash -l
#SBATCH --job-name=NeurWP
#SBATCH --nodes=1
#SBATCH --gpus-per-node=4
#SBATCH --ntasks-per-node=4
#SBATCH --partition=normal
#SBATCH --account=s83
#SBATCH --output=lightning_logs/neurwp_out.log
#SBATCH --error=lightning_logs/neurwp_err.log
#SBATCH --mem=490G
#SBATCH --no-requeue

export PREPROCESS=true
export NORMALIZE=false

PREPROCESS=false

# Load necessary modules
conda activate neural-lam

<<<<<<< HEAD
if [ "$PREPROCESS" = true ]; then
    echo "Create static features"
    srun -ul -N1 -n1 python create_static_features.py --boundaries 60
    echo "Creating mesh"
    srun -ul -N1 -n1 python create_mesh.py --dataset "cosmo" --plot 1
    echo "Creating grid features"
    srun -ul -N1 -n1 python create_grid_features.py --dataset "cosmo"
    if [ "$NORMALIZE" = true ]; then
        # This takes multiple hours!
        echo "Creating normalization weights"
        srun -ul -N1 -n1 python create_parameter_weights.py --dataset "cosmo" --batch_size 32 --n_workers 8 --step_length 1
    fi
fi

ulimit -c 0
=======
if [ ! -d "data" ]; then
    mkdir data && pushd data
    mkdir cosmo && pushd cosmo
    ln -s /scratch/mch/sadamov/pyprojects_data/neural_lam/data/cosmo/samples
    mkdir static
    popd && popd
fi

>>>>>>> 1767dcf5
export OMP_NUM_THREADS=16

if $PREPROCESS; then
    srun -ul python tools/create_static_features.py --boundaries 60
    srun -ul python tools/create_mesh.py --dataset "cosmo"
    srun -ul python tools/create_grid_features.py --dataset "cosmo"
    # This takes multiple hours!
    srun -ul python tools/create_parameter_weights.py --dataset "cosmo" --batch_size 12 --n_workers 8 --step_length 1
fi

# Run the script with torchrun
<<<<<<< HEAD
srun -ul --gpus-per-task=1 python train_model.py --dataset "cosmo" --val_interval 5 \
    --epochs 10 --n_workers 6 --batch_size 8 --subset_ds 1 --wandb_mode "offline"
=======
srun -ul --gpus-per-task=1 python tools/train_model.py \
    --dataset "cosmo" --val_interval 1 --epochs 1 --n_workers 8 \
    --batch_size 12 --model "graph_lam" --graph "multiscale"
>>>>>>> 1767dcf5
<|MERGE_RESOLUTION|>--- conflicted
+++ resolved
@@ -1,10 +1,14 @@
 #!/bin/bash -l
+#SBATCH --job-name=NeurWP
+#SBATCH --nodes=1
 #SBATCH --job-name=NeurWP
 #SBATCH --nodes=1
 #SBATCH --gpus-per-node=4
 #SBATCH --ntasks-per-node=4
 #SBATCH --partition=normal
 #SBATCH --account=s83
+#SBATCH --output=lightning_logs/neurwp_out.log
+#SBATCH --error=lightning_logs/neurwp_err.log
 #SBATCH --output=lightning_logs/neurwp_out.log
 #SBATCH --error=lightning_logs/neurwp_err.log
 #SBATCH --mem=490G
@@ -18,7 +22,6 @@
 # Load necessary modules
 conda activate neural-lam
 
-<<<<<<< HEAD
 if [ "$PREPROCESS" = true ]; then
     echo "Create static features"
     srun -ul -N1 -n1 python create_static_features.py --boundaries 60
@@ -34,16 +37,6 @@
 fi
 
 ulimit -c 0
-=======
-if [ ! -d "data" ]; then
-    mkdir data && pushd data
-    mkdir cosmo && pushd cosmo
-    ln -s /scratch/mch/sadamov/pyprojects_data/neural_lam/data/cosmo/samples
-    mkdir static
-    popd && popd
-fi
-
->>>>>>> 1767dcf5
 export OMP_NUM_THREADS=16
 
 if $PREPROCESS; then
@@ -55,11 +48,5 @@
 fi
 
 # Run the script with torchrun
-<<<<<<< HEAD
 srun -ul --gpus-per-task=1 python train_model.py --dataset "cosmo" --val_interval 5 \
-    --epochs 10 --n_workers 6 --batch_size 8 --subset_ds 1 --wandb_mode "offline"
-=======
-srun -ul --gpus-per-task=1 python tools/train_model.py \
-    --dataset "cosmo" --val_interval 1 --epochs 1 --n_workers 8 \
-    --batch_size 12 --model "graph_lam" --graph "multiscale"
->>>>>>> 1767dcf5
+    --epochs 10 --n_workers 6 --batch_size 8 --subset_ds 1 --wandb_mode "offline"