# Standard library
import os
from argparse import ArgumentParser

# Third-party
import matplotlib
import matplotlib.pyplot as plt
import networkx
import numpy as np
import scipy.spatial
import torch
import torch_geometric as pyg
from torch_geometric.utils.convert import from_networkx

# First-party
<<<<<<< HEAD
from neural_lam import constants
=======
from neural_lam import config
>>>>>>> 879cfec1


def plot_graph(graph, title=None):
    fig, axis = plt.subplots(figsize=(8, 8), dpi=200)  # W,H
    edge_index = graph.edge_index
    pos = graph.pos

    # Fix for re-indexed edge indices only containing mesh nodes at
    # higher levels in hierarchy
    edge_index = edge_index - edge_index.min()

    if pyg.utils.is_undirected(edge_index):
        # Keep only 1 direction of edge_index
        edge_index = edge_index[:, edge_index[0] < edge_index[1]]  # (2, M/2)
    # TODO: indicate direction of directed edges

    # Move all to cpu and numpy, compute (in)-degrees
    degrees = (
        pyg.utils.degree(edge_index[1], num_nodes=pos.shape[0]).cpu().numpy()
    )
    edge_index = edge_index.cpu().numpy()
    pos = pos.cpu().numpy()

    # Plot edges
    from_pos = pos[edge_index[0]]  # (M/2, 2)
    to_pos = pos[edge_index[1]]  # (M/2, 2)
    edge_lines = np.stack((from_pos, to_pos), axis=1)
    axis.add_collection(
        matplotlib.collections.LineCollection(
            edge_lines, lw=0.4, colors="black", zorder=1
        )
    )

    # Plot nodes
    node_scatter = axis.scatter(
        pos[:, 0],
        pos[:, 1],
        c=degrees,
        s=3,
        marker="o",
        zorder=2,
        cmap="viridis",
        clim=None,
    )

    plt.colorbar(node_scatter, aspect=50)

    margin = 0.5
    axis.set_xlim(left=0 - margin, right=constants.GRID_SHAPE[0] + margin)
    axis.set_ylim(bottom=0 - margin, top=constants.GRID_SHAPE[1] + margin)

    if title is not None:
        axis.set_title(title)

    return fig, axis


def sort_nodes_internally(nx_graph):
    # For some reason the networkx .nodes() return list can not be sorted,
    # but this is the ordering used by pyg when converting.
    # This function fixes this.
    H = networkx.DiGraph()
    H.add_nodes_from(sorted(nx_graph.nodes(data=True)))
    H.add_edges_from(nx_graph.edges(data=True))
    return H


def save_edges(graph, name, base_path):
    torch.save(
        graph.edge_index, os.path.join(base_path, f"{name}_edge_index.pt")
    )
    edge_features = torch.cat((graph.len.unsqueeze(1), graph.vdiff), dim=1).to(
        torch.float32
    )  # Save as float32
    torch.save(edge_features, os.path.join(base_path, f"{name}_features.pt"))


def save_edges_list(graphs, name, base_path):
    torch.save(
        [graph.edge_index for graph in graphs],
        os.path.join(base_path, f"{name}_edge_index.pt"),
    )
    edge_features = [
        torch.cat((graph.len.unsqueeze(1), graph.vdiff), dim=1).to(
            torch.float32
        )
        for graph in graphs
    ]  # Save as float32
    torch.save(edge_features, os.path.join(base_path, f"{name}_features.pt"))


def from_networkx_with_start_index(nx_graph, start_index):
    pyg_graph = from_networkx(nx_graph)
    pyg_graph.edge_index += start_index
    return pyg_graph


def mk_2d_graph(xy, nx, ny):
    xm, xM = np.amin(xy[0][0, :]), np.amax(xy[0][0, :])
    ym, yM = np.amin(xy[1][:, 0]), np.amax(xy[1][:, 0])

    # avoid nodes on border
    dx = (xM - xm) / nx
    dy = (yM - ym) / ny
    lx = np.linspace(xm + dx / 2, xM - dx / 2, nx)
    ly = np.linspace(ym + dy / 2, yM - dy / 2, ny)

    mg = np.meshgrid(lx, ly)
    g = networkx.grid_2d_graph(len(ly), len(lx))

    for node in g.nodes:
        g.nodes[node]["pos"] = np.array([mg[0][node], mg[1][node]])

    # add diagonal edges
    g.add_edges_from(
        [((x, y), (x + 1, y + 1)) for x in range(nx - 1) for y in range(ny - 1)]
        + [
            ((x + 1, y), (x, y + 1))
            for x in range(nx - 1)
            for y in range(ny - 1)
        ]
    )

    # turn into directed graph
    dg = networkx.DiGraph(g)
    for u, v in g.edges():
        d = np.sqrt(np.sum((g.nodes[u]["pos"] - g.nodes[v]["pos"]) ** 2))
        dg.edges[u, v]["len"] = d
        dg.edges[u, v]["vdiff"] = g.nodes[u]["pos"] - g.nodes[v]["pos"]
        dg.add_edge(v, u)
        dg.edges[v, u]["len"] = d
        dg.edges[v, u]["vdiff"] = g.nodes[v]["pos"] - g.nodes[u]["pos"]

    return dg


def prepend_node_index(graph, new_index):
    # Relabel node indices in graph, insert (graph_level, i, j)
    ijk = [tuple((new_index,) + x) for x in graph.nodes]
    to_mapping = dict(zip(graph.nodes, ijk))
    return networkx.relabel_nodes(graph, to_mapping, copy=True)


def main():
    parser = ArgumentParser(description="Graph generation arguments")
    parser.add_argument(
        "--data_config",
        type=str,
        default="neural_lam/data_config.yaml",
        help="Path to data config file (default: neural_lam/data_config.yaml)",
    )
    parser.add_argument(
        "--graph",
        type=str,
        default="multiscale",
        help="Name to save graph as (default: multiscale)",
    )
    parser.add_argument(
        "--plot",
        type=int,
        default=0,
        help="If graphs should be plotted during generation "
        "(default: 0 (false))",
    )
    parser.add_argument(
        "--levels",
        type=int,
        help="Limit multi-scale mesh to given number of levels, "
        "from bottom up (default: None (no limit))",
    )
    parser.add_argument(
        "--hierarchical",
        type=int,
        default=0,
        help="Generate hierarchical mesh graph (default: 0, no)",
    )
    args = parser.parse_args()

    # Load grid positions
    config_loader = config.Config.from_file(args.data_config)
    static_dir_path = os.path.join("data", config_loader.dataset.name, "static")
    graph_dir_path = os.path.join("graphs", args.graph)
    os.makedirs(graph_dir_path, exist_ok=True)

    xy = np.load(os.path.join(static_dir_path, "nwp_xy.npy"))

    grid_xy = torch.tensor(xy)
    pos_max = torch.max(torch.abs(grid_xy))

    #
    # Mesh
    #

    # graph geometry
    nx = constants.GRAPH_NUM_CHILDREN  # number of children = nx**2
    nlev = int(np.log(max(xy.shape)) / np.log(nx))
    nleaf = nx**nlev  # leaves at the bottom = nleaf**2

    mesh_levels = nlev - 1
    if args.levels:
        # Limit the levels in mesh graph
        mesh_levels = min(mesh_levels, args.levels)

    print(f"nlev: {nlev}, nleaf: {nleaf}, mesh_levels: {mesh_levels}")

    # multi resolution tree levels
    G = []
    for lev in range(1, mesh_levels + 1):
        n = int(nleaf / (nx**lev))
        g = mk_2d_graph(xy, n, n)
        if args.plot:
            plot_graph(from_networkx(g), title=f"Mesh graph, level {lev}")
            # save figure
            plt.savefig(os.path.join(graph_dir_path, f"mesh_graph_{lev}.png"))

        G.append(g)

    if args.hierarchical:
        # Relabel nodes of each level with level index first
        G = [
            prepend_node_index(graph, level_i)
            for level_i, graph in enumerate(G)
        ]

        num_nodes_level = np.array([len(g_level.nodes) for g_level in G])
        # First node index in each level in the hierarchical graph
        first_index_level = np.concatenate(
            (np.zeros(1, dtype=int), np.cumsum(num_nodes_level[:-1]))
        )

        # Create inter-level mesh edges
        up_graphs = []
        down_graphs = []
        for from_level, to_level, G_from, G_to, start_index in zip(
            range(1, mesh_levels),
            range(0, mesh_levels - 1),
            G[1:],
            G[:-1],
            first_index_level[: mesh_levels - 1],
        ):
            # start out from graph at from level
            G_down = G_from.copy()
            G_down.clear_edges()
            G_down = networkx.DiGraph(G_down)

            # Add nodes of to level
            G_down.add_nodes_from(G_to.nodes(data=True))

            # build kd tree for mesh point pos
            # order in vm should be same as in vm_xy
            v_to_list = list(G_to.nodes)
            v_from_list = list(G_from.nodes)
            v_from_xy = np.array([xy for _, xy in G_from.nodes.data("pos")])
            kdt_m = scipy.spatial.KDTree(v_from_xy)

            # add edges from mesh to grid
            for v in v_to_list:
                # find 1(?) nearest neighbours (index to vm_xy)
                neigh_idx = kdt_m.query(G_down.nodes[v]["pos"], 1)[1]
                u = v_from_list[neigh_idx]

                # add edge from mesh to grid
                G_down.add_edge(u, v)
                d = np.sqrt(
                    np.sum(
                        (G_down.nodes[u]["pos"] - G_down.nodes[v]["pos"]) ** 2
                    )
                )
                G_down.edges[u, v]["len"] = d
                G_down.edges[u, v]["vdiff"] = (
                    G_down.nodes[u]["pos"] - G_down.nodes[v]["pos"]
                )

            # relabel nodes to integers (sorted)
            G_down_int = networkx.convert_node_labels_to_integers(
                G_down, first_label=start_index, ordering="sorted"
            )  # Issue with sorting here
            G_down_int = sort_nodes_internally(G_down_int)
            pyg_down = from_networkx_with_start_index(G_down_int, start_index)

            # Create up graph, invert downwards edges
            up_edges = torch.stack(
                (pyg_down.edge_index[1], pyg_down.edge_index[0]), dim=0
            )
            pyg_up = pyg_down.clone()
            pyg_up.edge_index = up_edges

            up_graphs.append(pyg_up)
            down_graphs.append(pyg_down)

            if args.plot:
                plot_graph(
                    pyg_down, title=f"Down graph, {from_level} -> {to_level}"
                )
                plt.savefig(
                    os.path.join(
                        graph_dir_path, f"mesh_down_graph_{from_level}.png"
                    )
                )

                plot_graph(
                    pyg_down, title=f"Up graph, {to_level} -> {from_level}"
                )
                plt.savefig(
                    os.path.join(
                        graph_dir_path, f"mesh_up_graph_{to_level}.png"
                    )
                )

        # Save up and down edges
        save_edges_list(up_graphs, "mesh_up", graph_dir_path)
        save_edges_list(down_graphs, "mesh_down", graph_dir_path)

        # Extract intra-level edges for m2m
        m2m_graphs = [
            from_networkx_with_start_index(
                networkx.convert_node_labels_to_integers(
                    level_graph, first_label=start_index, ordering="sorted"
                ),
                start_index,
            )
            for level_graph, start_index in zip(G, first_index_level)
        ]

        mesh_pos = [graph.pos.to(torch.float32) for graph in m2m_graphs]

        # For use in g2m and m2g
        G_bottom_mesh = G[0]

        joint_mesh_graph = networkx.union_all([graph for graph in G])
        all_mesh_nodes = joint_mesh_graph.nodes(data=True)

    else:
        # combine all levels to one graph
        G_tot = G[0]
        for lev in range(1, len(G)):
            nodes = list(G[lev - 1].nodes)
            n = int(np.sqrt(len(nodes)))
            ij = (
                np.array(nodes)
                .reshape((n, n, 2))[1::nx, 1::nx, :]
                .reshape(int(n / nx) ** 2, 2)
            )
            ij = [tuple(x) for x in ij]
            G[lev] = networkx.relabel_nodes(G[lev], dict(zip(G[lev].nodes, ij)))
            G_tot = networkx.compose(G_tot, G[lev])

        # Relabel mesh nodes to start with 0
        G_tot = prepend_node_index(G_tot, 0)

        # relabel nodes to integers (sorted)
        G_int = networkx.convert_node_labels_to_integers(
            G_tot, first_label=0, ordering="sorted"
        )

        # Graph to use in g2m and m2g
        G_bottom_mesh = G_tot
        all_mesh_nodes = G_tot.nodes(data=True)

        # export the nx graph to PyTorch geometric
        pyg_m2m = from_networkx(G_int)
        m2m_graphs = [pyg_m2m]
        mesh_pos = [pyg_m2m.pos.to(torch.float32)]

        if args.plot:
            plot_graph(pyg_m2m, title="Mesh-to-mesh")
            plt.savefig(os.path.join(graph_dir_path, "mesh_graph.png"))

    # Save m2m edges
    save_edges_list(m2m_graphs, "m2m", graph_dir_path)

    # Divide mesh node pos by max coordinate of grid cell
    mesh_pos = [pos / pos_max for pos in mesh_pos]

    # Save mesh positions
    torch.save(
        mesh_pos, os.path.join(graph_dir_path, "mesh_features.pt")
    )  # mesh pos, in float32

    #
    # Grid2Mesh
    #

    # radius within which grid nodes are associated with a mesh node
    # (in terms of mesh distance)
    DM_SCALE = 0.67

    # mesh nodes on lowest level
    vm = G_bottom_mesh.nodes
    vm_xy = np.array([xy for _, xy in vm.data("pos")])
    # distance between mesh nodes
    dm = np.sqrt(
        np.sum((vm.data("pos")[(0, 1, 0)] - vm.data("pos")[(0, 0, 0)]) ** 2)
    )

    # grid nodes
    Ny, Nx = xy.shape[1:]

    G_grid = networkx.grid_2d_graph(Ny, Nx)
    G_grid.clear_edges()

    # vg features (only pos introduced here)
    for node in G_grid.nodes:
        # pos is in feature but here explicit for convenience
        G_grid.nodes[node]["pos"] = np.array([xy[0][node], xy[1][node]])

    # add 1000 to node key to separate grid nodes (1000,i,j) from mesh nodes
    # (i,j) and impose sorting order such that vm are the first nodes
    G_grid = prepend_node_index(G_grid, 1000)

    # build kd tree for grid point pos
    # order in vg_list should be same as in vg_xy
    vg_list = list(G_grid.nodes)
    vg_xy = np.array([[xy[0][node[1:]], xy[1][node[1:]]] for node in vg_list])
    kdt_g = scipy.spatial.KDTree(vg_xy)

    # now add (all) mesh nodes, include features (pos)
    G_grid.add_nodes_from(all_mesh_nodes)

    # Re-create graph with sorted node indices
    # Need to do sorting of nodes this way for indices to map correctly to pyg
    G_g2m = networkx.Graph()
    G_g2m.add_nodes_from(sorted(G_grid.nodes(data=True)))

    # turn into directed graph
    G_g2m = networkx.DiGraph(G_g2m)

    # add edges
    for v in vm:
        # find neighbours (index to vg_xy)
        neigh_idxs = kdt_g.query_ball_point(vm[v]["pos"], dm * DM_SCALE)
        for i in neigh_idxs:
            u = vg_list[i]
            # add edge from grid to mesh
            G_g2m.add_edge(u, v)
            d = np.sqrt(
                np.sum((G_g2m.nodes[u]["pos"] - G_g2m.nodes[v]["pos"]) ** 2)
            )
            G_g2m.edges[u, v]["len"] = d
            G_g2m.edges[u, v]["vdiff"] = (
                G_g2m.nodes[u]["pos"] - G_g2m.nodes[v]["pos"]
            )

    pyg_g2m = from_networkx(G_g2m)

    if args.plot:
        plot_graph(pyg_g2m, title="Grid-to-mesh")
        plt.savefig(os.path.join(graph_dir_path, "grid_to_mesh.png"))

    #
    # Mesh2Grid
    #

    # start out from Grid2Mesh and then replace edges
    G_m2g = G_g2m.copy()
    G_m2g.clear_edges()

    # build kd tree for mesh point pos
    # order in vm should be same as in vm_xy
    vm_list = list(vm)
    kdt_m = scipy.spatial.KDTree(vm_xy)

    # add edges from mesh to grid
    for v in vg_list:
        # find 4 nearest neighbours (index to vm_xy)
        neigh_idxs = kdt_m.query(G_m2g.nodes[v]["pos"], 4)[1]
        for i in neigh_idxs:
            u = vm_list[i]
            # add edge from mesh to grid
            G_m2g.add_edge(u, v)
            d = np.sqrt(
                np.sum((G_m2g.nodes[u]["pos"] - G_m2g.nodes[v]["pos"]) ** 2)
            )
            G_m2g.edges[u, v]["len"] = d
            G_m2g.edges[u, v]["vdiff"] = (
                G_m2g.nodes[u]["pos"] - G_m2g.nodes[v]["pos"]
            )

    # relabel nodes to integers (sorted)
    G_m2g_int = networkx.convert_node_labels_to_integers(
        G_m2g, first_label=0, ordering="sorted"
    )
    pyg_m2g = from_networkx(G_m2g_int)

    if args.plot:
        plot_graph(pyg_m2g, title="Mesh-to-grid")
        plt.savefig(os.path.join(graph_dir_path, "mesh_to_grid.png"))

    # Save g2m and m2g everything
    # g2m
    save_edges(pyg_g2m, "g2m", graph_dir_path)
    # m2g
    save_edges(pyg_m2g, "m2g", graph_dir_path)


if __name__ == "__main__":
    main()<|MERGE_RESOLUTION|>--- conflicted
+++ resolved
@@ -13,11 +13,7 @@
 from torch_geometric.utils.convert import from_networkx
 
 # First-party
-<<<<<<< HEAD
-from neural_lam import constants
-=======
 from neural_lam import config
->>>>>>> 879cfec1
 
 
 def plot_graph(graph, title=None):
