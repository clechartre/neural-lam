--- conflicted
+++ resolved
@@ -11,13 +11,8 @@
 from tqdm import tqdm
 
 # First-party
-<<<<<<< HEAD
-from neural_lam import constants
-from neural_lam.weather_dataset import WeatherDataModule
-=======
 from neural_lam import config
 from neural_lam.weather_dataset import WeatherDataset
->>>>>>> 879cfec1
 
 
 def get_rank():
@@ -62,23 +57,6 @@
     """Compute the mean and standard deviation of the input data."""
     setup(rank, world_size)
     parser = ArgumentParser(description="Training arguments")
-<<<<<<< HEAD
-    parser.add_argument("--dataset", type=str, default="meps_example")
-    parser.add_argument("--batch_size", type=int, default=32)
-    parser.add_argument("--subset", type=int, default=8760)
-    parser.add_argument("--n_workers", type=int, default=4)
-    args = parser.parse_args()
-
-    if args.subset % (world_size * args.batch_size) != 0:
-        raise ValueError(
-            "Subset size must be divisible by (world_size * batch_size)"
-        )
-
-    device = torch.device(
-        f"cuda:{rank % torch.cuda.device_count()}"
-        if torch.cuda.is_available()
-        else "cpu"
-=======
     parser.add_argument(
         "--data_config",
         type=str,
@@ -128,21 +106,15 @@
     np.save(
         os.path.join(static_dir_path, "parameter_weights.npy"),
         w_list.astype("float32"),
->>>>>>> 879cfec1
     )
     static_dir_path = os.path.join("data", args.dataset, "static")
 
-<<<<<<< HEAD
-    data_module = WeatherDataModule(
-        dataset_name=args.dataset,
-=======
     # Load dataset without any subsampling
     ds = WeatherDataset(
         config_loader.dataset.name,
         split="train",
         subsample_step=1,
         pred_length=63,
->>>>>>> 879cfec1
         standardize=False,
         subset=args.subset,
         batch_size=args.batch_size,
@@ -181,48 +153,6 @@
     squares = []
     flux_means = []
     flux_squares = []
-<<<<<<< HEAD
-    for init_batch, target_batch, _, forcing_batch in tqdm(
-        train_loader, disable=rank != 0
-    ):
-        batch = torch.cat((init_batch, target_batch), dim=1).to(device)
-        means.append(torch.mean(batch, dim=(1, 2)))
-        squares.append(torch.mean(batch**2, dim=(1, 2)))
-        if constants.GRID_FORCING_DIM > 0:
-            flux_batch = forcing_batch[:, :, :, 1].to(device)
-            flux_means.append(torch.mean(flux_batch))
-            flux_squares.append(torch.mean(flux_batch**2))
-
-    dist.barrier()
-
-    means_gathered = [None] * world_size
-    squares_gathered = [None] * world_size
-    dist.all_gather_object(means_gathered, torch.cat(means, dim=0))
-    dist.all_gather_object(squares_gathered, torch.cat(squares, dim=0))
-
-    if rank == 0:
-        means_all = torch.cat(means_gathered, dim=0)
-        squares_all = torch.cat(squares_gathered, dim=0)
-        mean = torch.mean(means_all, dim=0)
-        second_moment = torch.mean(squares_all, dim=0)
-        std = torch.sqrt(second_moment - mean**2)
-        torch.save(mean, os.path.join(static_dir_path, "parameter_mean.pt"))
-        torch.save(std, os.path.join(static_dir_path, "parameter_std.pt"))
-
-        if constants.GRID_FORCING_DIM > 0:
-            flux_means_all = torch.stack(flux_means)
-            flux_squares_all = torch.stack(flux_squares)
-            flux_mean = torch.mean(flux_means_all)
-            flux_second_moment = torch.mean(flux_squares_all)
-            flux_std = torch.sqrt(flux_second_moment - flux_mean**2)
-            torch.save(
-                {"mean": flux_mean, "std": flux_std},
-                os.path.join(static_dir_path, "flux_stats.pt"),
-            )
-
-    data_module = WeatherDataModule(
-        dataset_name=args.dataset,
-=======
     for init_batch, target_batch, forcing_batch in tqdm(loader):
         batch = torch.cat(
             (init_batch, target_batch), dim=1
@@ -258,7 +188,6 @@
         split="train",
         subsample_step=1,
         pred_length=63,
->>>>>>> 879cfec1
         standardize=True,
         subset=args.subset,
         batch_size=args.batch_size,
