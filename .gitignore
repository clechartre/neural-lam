### Project Specific ###
wandb/*
!wandb/example.ckpt
slurm_log*
data
graphs
*.sif
sweeps
test_*.sh
<<<<<<< HEAD
lightning_logs
.vscode
outputs
=======
.vscode
>>>>>>> 879cfec1

### Python ###
# Byte-compiled / optimized / DLL files
__pycache__/
*.py[cod]
*$py.class

# C extensions
*.so

# Distribution / packaging
.Python
develop-eggs/
lib64/
parts/
sdist/
wheels/
pip-wheel-metadata/
share/python-wheels/
*.egg-info/
.installed.cfg
*.egg

# pyenv
.python-version

# Spyder project settings
.spyderproject
.spyproject

# Rope project settings
.ropeproject

# Mr Developer
.mr.developer.cfg
.project
.pydevproject

# mkdocs documentation
/site

### Vim ###
# Swap
[._]*.s[a-v][a-z]
[._]*.sw[a-p]
[._]s[a-rt-v][a-z]
[._]ss[a-gi-z]
[._]sw[a-p]

# Session
Session.vim
Sessionx.vim

# Temporary
.netrwhist
*~

# Auto-generated tag files
tags

# Persistent undo
[._]*.un~

# Coc configuration directory
.vim
*.html<|MERGE_RESOLUTION|>--- conflicted
+++ resolved
@@ -7,13 +7,10 @@
 *.sif
 sweeps
 test_*.sh
-<<<<<<< HEAD
 lightning_logs
 .vscode
 outputs
-=======
 .vscode
->>>>>>> 879cfec1
 
 ### Python ###
 # Byte-compiled / optimized / DLL files
