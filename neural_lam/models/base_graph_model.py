# Third-party
import torch

# First-party
from neural_lam import constants, utils
from neural_lam.interaction_net import InteractionNet
from neural_lam.models.ar_model import ARModel


class BaseGraphModel(ARModel):
    """
    Base (abstract) class for graph-based models building on
    the encode-process-decode idea.
    """

    def __init__(self, args):
        super().__init__(args)

        # Load graph with static features
        # NOTE: (IMPORTANT!) mesh nodes MUST have the first
        # num_mesh_nodes indices,
        self.hierarchical, graph_ldict = utils.load_graph(args.graph)
        for name, attr_value in graph_ldict.items():
            # Make BufferLists module members and register tensors as buffers
            if isinstance(attr_value, torch.Tensor):
                self.register_buffer(name, attr_value, persistent=False)
            else:
                setattr(self, name, attr_value)

        # Specify dimensions of data
        self.num_mesh_nodes, _ = self.get_num_mesh()
        print(
            f"Loaded graph with {self.num_grid_nodes + self.num_mesh_nodes} "
            f"nodes ({self.num_grid_nodes} grid, {self.num_mesh_nodes} mesh)"
        )

        # grid_dim from data + static
        self.g2m_edges, g2m_dim = self.g2m_features.shape
        self.m2g_edges, m2g_dim = self.m2g_features.shape

        # Define sub-models
        # Feature embedders for grid
        self.mlp_blueprint_end = [args.hidden_dim] * (args.hidden_layers + 1)
        self.grid_embedder = utils.make_mlp(
            [self.grid_dim] + self.mlp_blueprint_end
        )
        self.g2m_embedder = utils.make_mlp([g2m_dim] + self.mlp_blueprint_end)
        self.m2g_embedder = utils.make_mlp([m2g_dim] + self.mlp_blueprint_end)

        # GNNs
        # encoder
        self.g2m_gnn = InteractionNet(
            self.g2m_edge_index,
            args.hidden_dim,
            hidden_layers=args.hidden_layers,
            update_edges=False,
        )
        self.encoding_grid_mlp = utils.make_mlp(
            [args.hidden_dim] + self.mlp_blueprint_end
        )

        # decoder
        self.m2g_gnn = InteractionNet(
            self.m2g_edge_index,
            args.hidden_dim,
            hidden_layers=args.hidden_layers,
            update_edges=False,
        )

        # Output mapping (hidden_dim -> output_dim)
        self.output_map = utils.make_mlp(
            [args.hidden_dim] * (args.hidden_layers + 1)
            + [self.grid_output_dim],
            layer_norm=False,
        )  # No layer norm on this one

    def get_num_mesh(self):
        """
        Compute number of mesh nodes from loaded features,
        and number of mesh nodes that should be ignored in encoding/decoding
        """
        raise NotImplementedError("get_num_mesh not implemented")

    def embedd_mesh_nodes(self):
        """
        Embed static mesh features
        Returns tensor of shape (num_mesh_nodes, d_h)
        """
        raise NotImplementedError("embedd_mesh_nodes not implemented")

    def process_step(self, mesh_rep):
        """
        Process step of embedd-process-decode framework
        Processes the representation on the mesh, possible in multiple steps

        mesh_rep: has shape (B, num_mesh_nodes, d_h)
        Returns mesh_rep: (B, num_mesh_nodes, d_h)
        """
        raise NotImplementedError("process_step not implemented")

<<<<<<< HEAD
    def single_prediction(
        self,
        prev_state,
        prev_prev_state,
        batch_static_features=None,
        forcing=None,
    ):
=======
    def predict_step(self, prev_state, prev_prev_state, forcing):
>>>>>>> aeab5a2f
        """
        Step state one step ahead using prediction model, X_{t-1}, X_t -> X_t+1
        prev_state: (B, num_grid_nodes, feature_dim), X_t
        prev_prev_state: (B, num_grid_nodes, feature_dim), X_{t-1}
        forcing: (B, num_grid_nodes, forcing_dim)
        """
        batch_size = prev_state.shape[0]

        features_list = [
            prev_state,
            prev_prev_state,
        ]

        if constants.GRID_FORCING_DIM > 0 and forcing is not None:
            features_list.append(forcing)
        features_list.append(
            self.expand_to_batch(self.grid_static_features, batch_size)
        )
        grid_features = torch.cat(features_list, dim=-1)

        # Embed all features
        grid_emb = self.grid_embedder(grid_features)  # (B, num_grid_nodes, d_h)
        g2m_emb = self.g2m_embedder(self.g2m_features)  # (M_g2m, d_h)
        m2g_emb = self.m2g_embedder(self.m2g_features)  # (M_m2g, d_h)
        mesh_emb = self.embedd_mesh_nodes()

        # Map from grid to mesh
        mesh_emb_expanded = self.expand_to_batch(
            mesh_emb, batch_size
        )  # (B, num_mesh_nodes, d_h)
        g2m_emb_expanded = self.expand_to_batch(g2m_emb, batch_size)

        # This also splits representation into grid and mesh
        mesh_rep = self.g2m_gnn(
            grid_emb, mesh_emb_expanded, g2m_emb_expanded
        )  # (B, num_mesh_nodes, d_h)
        # Also MLP with residual for grid representation
        grid_rep = grid_emb + self.encoding_grid_mlp(
            grid_emb
        )  # (B, num_grid_nodes, d_h)

        # Run processor step
        mesh_rep = self.process_step(mesh_rep)

        # Map back from mesh to grid
        m2g_emb_expanded = self.expand_to_batch(m2g_emb, batch_size)
        grid_rep = self.m2g_gnn(
            mesh_rep, grid_rep, m2g_emb_expanded
        )  # (B, num_grid_nodes, d_h)

        # Map to output dimension, only for grid
        net_output = self.output_map(
            grid_rep
        )  # (B, num_grid_nodes, d_grid_out)

        if self.output_std:
            pred_delta_mean, pred_std_raw = net_output.chunk(
                2, dim=-1
            )  # both (B, num_grid_nodes, d_f)
            # Note: The predicted std. is not scaled in any way here
            # linter for some reason does not think softplus is callable
            # pylint: disable-next=not-callable
            pred_std = torch.nn.functional.softplus(pred_std_raw)
        else:
            pred_delta_mean = net_output
            pred_std = None

        # Rescale with one-step difference statistics
        rescaled_delta_mean = (
            pred_delta_mean * self.step_diff_std + self.step_diff_mean
        )

        # Residual connection for full state
        return prev_state + rescaled_delta_mean, pred_std<|MERGE_RESOLUTION|>--- conflicted
+++ resolved
@@ -98,7 +98,6 @@
         """
         raise NotImplementedError("process_step not implemented")
 
-<<<<<<< HEAD
     def single_prediction(
         self,
         prev_state,
@@ -106,9 +105,6 @@
         batch_static_features=None,
         forcing=None,
     ):
-=======
-    def predict_step(self, prev_state, prev_prev_state, forcing):
->>>>>>> aeab5a2f
         """
         Step state one step ahead using prediction model, X_{t-1}, X_t -> X_t+1
         prev_state: (B, num_grid_nodes, feature_dim), X_t
