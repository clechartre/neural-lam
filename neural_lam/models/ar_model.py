# pylint: disable=wrong-import-order
# Standard library
import glob
import os
from datetime import datetime, timedelta

# Third-party
import imageio
import matplotlib.pyplot as plt
import numpy as np
import pytorch_lightning as pl
import torch
import wandb
from pytorch_lightning.utilities import rank_zero_only
from torch import nn

# First-party
from neural_lam import constants, metrics, utils, vis


# pylint: disable=too-many-public-methods
class ARModel(pl.LightningModule):
    """
    Generic auto-regressive weather model.
    Abstract class that can be extended.
    """

    # pylint: disable=arguments-differ
    # Disable to override args/kwargs from superclass

    def __init__(self, args):
        super().__init__()

        self.save_hyperparameters()
        self.lr = args.lr

        # Log prediction error for these time steps forward
        self.val_step_log_errors = constants.VAL_STEP_LOG_ERRORS
        self.metrics_initialized = constants.METRICS_INITIALIZED

        # Some constants useful for sub-classes
        self.grid_forcing_dim = constants.GRID_FORCING_DIM
        count_3d_fields = sum(value == 1 for value in constants.IS_3D.values())
        count_2d_fields = sum(value != 1 for value in constants.IS_3D.values())
        self.grid_state_dim = (
            len(constants.VERTICAL_LEVELS) * count_3d_fields + count_2d_fields
        )

        # Load static features for grid/data
        static_data_dict = utils.load_static_data(args.dataset)
        for static_data_name, static_data_tensor in static_data_dict.items():
            self.register_buffer(
                static_data_name, static_data_tensor, persistent=False
            )

        # Double grid output dim. to also output std.-dev.
        self.output_std = bool(args.output_std)
        if self.output_std:
            self.grid_output_dim = (
                2 * constants.GRID_STATE_DIM
            )  # Pred. dim. in grid cell
        else:
            self.grid_output_dim = (
                constants.GRID_STATE_DIM
            )  # Pred. dim. in grid cell

            # Store constant per-variable std.-dev. weighting
            # Note that this is the inverse of the multiplicative weighting
            # in wMSE/wMAE
            self.register_buffer(
                "per_var_std",
                self.step_diff_std / torch.sqrt(self.param_weights),
                persistent=False,
            )

        # grid_dim from data + static
        (
            self.num_grid_nodes,
            grid_static_dim,
        ) = self.grid_static_features.shape  # 63784 = 268x238
        self.grid_dim = (
            2 * constants.GRID_STATE_DIM
            + grid_static_dim
            + constants.GRID_FORCING_DIM
        )

        # Instantiate loss function
        self.loss = metrics.get_metric(args.loss)

        # Pre-compute interior mask for use in loss function
        self.register_buffer(
            "interior_mask", 1.0 - self.border_mask, persistent=False
        )  # (num_grid_nodes, 1), 1 for non-border

        self.step_length = args.step_length  # Number of hours per pred. step
        self.val_metrics = {
            "mse": [],
        }
        self.test_metrics = {
            "mse": [],
            "mae": [],
        }
        if self.output_std:
            self.test_metrics["output_std"] = []  # Treat as metric

        # For making restoring of optimizer state optional
        self.restore_opt = args.restore_opt

        # For example plotting
        self.n_example_pred = args.n_example_pred

        # For storing spatial loss maps during evaluation
        self.spatial_loss_maps = []
        # For storing prediction output
        self.inference_output = []

        self.variable_indices = self.precompute_variable_indices()
        self.selected_vars_units = [
            (var_name, var_unit)
            for var_name, var_unit in zip(
                constants.PARAM_NAMES_SHORT, constants.PARAM_UNITS
            )
            if var_name in constants.EVAL_PLOT_VARS
        ]
        print("variable_indices", self.variable_indices)
        print("selected_vars_units", self.selected_vars_units)

    @pl.utilities.rank_zero_only
    def log_image(self, name, img):
        """Log an image to wandb"""
        wandb.log({name: wandb.Image(img)})

    @pl.utilities.rank_zero_only
    def init_metrics(self):
        """
        Set up wandb metrics to track
        """

        wandb.define_metric("val_mean_loss", summary="min")
        for step in self.val_step_log_errors:
            wandb.define_metric(f"val_loss_unroll{step:02}", summary="min")
        self.metrics_initialized = True  # Make sure this is done only once

    def configure_optimizers(self):
        opt = torch.optim.AdamW(
            self.parameters(), lr=self.lr, betas=(0.9, 0.95)
        )
        scheduler = torch.optim.lr_scheduler.StepLR(
            opt, step_size=30, gamma=0.1
        )

        return [opt], [scheduler]

    @property
    def interior_mask_bool(self):
        """
        Get the interior mask as a boolean (N,) mask.
        """
        return self.interior_mask[:, 0].to(torch.bool)

    @staticmethod
    def expand_to_batch(x, batch_size):
        """
        Expand tensor with initial batch dimension
        """
        return x.unsqueeze(0).expand(batch_size, -1, -1)

    def precompute_variable_indices(self):
        """
        Precompute indices for each variable in the input tensor
        """
        variable_indices = {}
        all_vars = []
        index = 0
        # Create a list of tuples for all variables, using level 0 for 2D
        # variables
        for var_name in constants.PARAM_NAMES_SHORT:
            if constants.IS_3D[var_name]:
                for level in constants.VERTICAL_LEVELS:
                    all_vars.append((var_name, level))
            else:
                all_vars.append((var_name, 0))  # Use level 0 for 2D variables

        # Sort the variables based on the tuples
        sorted_vars = sorted(all_vars)

        for var in sorted_vars:
            var_name, level = var
            if var_name not in variable_indices:
                variable_indices[var_name] = []
            variable_indices[var_name].append(index)
            index += 1

        return variable_indices

    def apply_constraints(self, prediction):
        """
        Apply constraints to prediction to ensure values are within the
        specified bounds
        """
        for param, (min_val, max_val) in constants.PARAM_CONSTRAINTS.items():
            indices = self.variable_indices[param]
            for index in indices:
                # Apply clamping to ensure values are within the specified
                # bounds
                prediction[:, :, index] = torch.clamp(
                    prediction[:, :, index],
                    min=min_val,
                    max=max_val if max_val is not None else float("inf"),
                )
        return prediction

    def single_prediction(
        self,
        prev_state,
        prev_prev_state,
        forcing,
    ):
        """
        Step state one step ahead using prediction model, X_{t-1}, X_t -> X_t+1
        prev_state: (B, num_grid_nodes, feature_dim), X_t
        prev_prev_state: (B, num_grid_nodes, feature_dim), X_{t-1}
        forcing: (B, num_grid_nodes, forcing_dim)
        """
        raise NotImplementedError("No prediction step implemented")

    def predict_step(self, batch, batch_idx):
        """
        Run the inference on batch.
        """
        prediction, target, pred_std = self.common_step(batch)

        time_step_loss = torch.mean(
            self.loss(
                prediction, target, pred_std, mask=self.interior_mask_bool
            ),
            dim=0,
        )  # (time_steps-1,)
        mean_loss = torch.mean(time_step_loss)

        # # Log loss per time step forward and mean
        # test_log_dict = {
        #     f"test_loss_unroll{step}": time_step_loss[step - 1]
        #     for step in constants.VAL_STEP_LOG_ERRORS
        # }
        # test_log_dict["test_mean_loss"] = mean_loss

        # self.log_dict(
        #     test_log_dict, on_step=False, on_epoch=True, sync_dist=True
        # )

        # Compute all evaluation metrics for error maps
        # Note: explicitly list metrics here, as test_metrics can contain
        # additional ones, computed differently, but that should be aggregated
        # on_test_epoch_end
        for metric_name in ("mse", "mae"):
            metric_func = metrics.get_metric(metric_name)
            batch_metric_vals = metric_func(
                prediction,
                target,
                pred_std,
                mask=self.interior_mask_bool,
                sum_vars=False,
            )  # (B, pred_steps, d_f)
            self.test_metrics[metric_name].append(batch_metric_vals)

        if self.output_std:
            # Store output std. per variable, spatially averaged
            mean_pred_std = torch.mean(
                pred_std[..., self.interior_mask_bool, :], dim=-2
            )  # (B, pred_steps, d_f)
            self.test_metrics["output_std"].append(mean_pred_std)

        # Save per-sample spatial loss for specific times
        spatial_loss = self.loss(
            prediction, target, pred_std, average_grid=False
        )  # (B, pred_steps, num_grid_nodes)
        log_spatial_losses = spatial_loss[:, constants.VAL_STEP_LOG_ERRORS - 1]
        self.spatial_loss_maps.append(log_spatial_losses)
        # (B, N_log, num_grid_nodes)


        if self.trainer.global_rank == 0:
            self.plot_examples(batch, batch_idx, prediction=prediction)
        self.inference_output.append(prediction)

    def unroll_prediction(
        self,
        init_states,
        true_states,
        batch_static_features=None,
        forcing_features=None,
    ):
        """
        Roll out prediction taking multiple autoregressive steps with model
        init_states: (B, 2, num_grid_nodes, d_f)
        forcing_features: (B, pred_steps, num_grid_nodes, d_static_f)
        true_states: (B, pred_steps, num_grid_nodes, d_f)
        """
        prev_prev_state = init_states[:, 0]
        prev_state = init_states[:, 1]
        prediction_list = []
        pred_std_list = []
        pred_steps = (
            forcing_features.shape[1]
            if forcing_features is not None
            else true_states.shape[1]
        )

        for i in range(pred_steps):
            forcing = (
                forcing_features[:, i] if forcing_features is not None else None
            )
            border_state = true_states[:, i]

            pred_state, pred_std = self.single_prediction(
                prev_state, prev_prev_state, batch_static_features, forcing
            )
            # state: (B, num_grid_nodes, d_f)
            # pred_std: (B, num_grid_nodes, d_f) or None

            # Overwrite border with true state
            new_state = (
                self.border_mask * border_state
                + self.interior_mask * pred_state
            )

            prediction_list.append(new_state)
            if self.output_std:
                pred_std_list.append(pred_std)

            # Update conditioning states
            prev_prev_state = prev_state
            prev_state = new_state

        prediction = torch.stack(
            prediction_list, dim=1
        )  # (B, pred_steps, num_grid_nodes, d_f)
        if self.output_std:
            pred_std = torch.stack(
                pred_std_list, dim=1
            )  # (B, pred_steps, num_grid_nodes, d_f)
        else:
            pred_std = self.per_var_std  # (d_f,)

        return prediction, pred_std

    def common_step(self, batch):
        """
        Predict on single batch
        batch consists of:
        init_states: (B, 2, num_grid_nodes, d_features)
        target_states: (B, pred_steps, num_grid_nodes, d_features)
        forcing_features: (B, pred_steps, num_grid_nodes, d_forcing),
            where index 0 corresponds to index 1 of init_states
        """
        init_states, target_states = batch[:2]
        forcing_features = batch[3] if len(batch) > 3 else None

        prediction, pred_std = self.unroll_prediction(
<<<<<<< HEAD
            init_states, 
            target_states,
            batch_static_features,
            forcing_features
=======
            init_states, target_states, batch_static_features, forcing_features
          
>>>>>>> 5838441b
        )  # (B, pred_steps, num_grid_nodes, d_f)
        # prediction: (B, pred_steps, num_grid_nodes, d_f)
        # pred_std: (B, pred_steps, num_grid_nodes, d_f) or (d_f,)

        return prediction, target_states, pred_std

    def training_step(self, batch):
        """
        Train on single batch
        """
        prediction, target, pred_std = self.common_step(batch)

        # Compute loss
        batch_loss = torch.mean(
            self.loss(
                prediction, target, pred_std, mask=self.interior_mask_bool
            )
        )  # mean over unrolled times and batch

        log_dict = {"train_loss": batch_loss}
        self.log_dict(
            log_dict, prog_bar=True, on_step=True, on_epoch=True, sync_dist=True
        )
        return batch_loss

    def all_gather_cat(self, tensor_to_gather):
        """
        Gather tensors across all ranks, and concatenate across dim. 0
        (instead of stacking in new dim. 0)

        tensor_to_gather: (d1, d2, ...), distributed over K ranks

        returns: (K*d1, d2, ...)
        """
        return self.all_gather(tensor_to_gather).flatten(0, 1)

    # newer lightning versions requires batch_idx argument, even if unused
    # pylint: disable-next=unused-argument
    def validation_step(self, batch, batch_idx):
        """
        Run validation on single batch
        """
        prediction, target, pred_std = self.common_step(batch)

        time_step_loss = torch.mean(
            self.loss(
                prediction, target, pred_std, mask=self.interior_mask_bool
            ),
            dim=0,
        )  # (time_steps-1)
        mean_loss = torch.mean(time_step_loss)

        # Log loss per time step forward and mean
        val_log_dict = {
            f"val_loss_unroll{step}": time_step_loss[step - 1]
            for step in constants.VAL_STEP_LOG_ERRORS
        }
        val_log_dict["val_mean_loss"] = mean_loss
        self.log_dict(
            val_log_dict, on_step=False, on_epoch=True, sync_dist=True
        )

        # Store MSEs
        entry_mses = metrics.mse(
            prediction,
            target,
            pred_std,
            mask=self.interior_mask_bool,
            sum_vars=False,
        )  # (B, pred_steps, d_f)
        self.val_metrics["mse"].append(entry_mses)

    def on_validation_epoch_end(self):
        """
        Compute val metrics at the end of val epoch
        """
        # Create error maps for all test metrics
        self.aggregate_and_plot_metrics(self.val_metrics, prefix="val")

        # Clear lists with validation metrics values
        for metric_list in self.val_metrics.values():
            metric_list.clear()

    # pylint: disable-next=unused-argument
    def test_step(self, batch, batch_idx):
        """
        Run test on single batch
        """
        prediction, target, pred_std = self.common_step(batch)
        # prediction: (B, pred_steps, num_grid_nodes, d_f)
        # pred_std: (B, pred_steps, num_grid_nodes, d_f) or (d_f,)

        time_step_loss = torch.mean(
            self.loss(
                prediction, target, pred_std, mask=self.interior_mask_bool
            ),
            dim=0,
        )  # (time_steps-1,)
        mean_loss = torch.mean(time_step_loss)

        # Log loss per time step forward and mean
        test_log_dict = {
            f"test_loss_unroll{step}": time_step_loss[step - 1]
            for step in constants.VAL_STEP_LOG_ERRORS
        }
        test_log_dict["test_mean_loss"] = mean_loss

        self.log_dict(
            test_log_dict, on_step=False, on_epoch=True, sync_dist=True
        )

        # Compute all evaluation metrics for error maps
        # Note: explicitly list metrics here, as test_metrics can contain
        # additional ones, computed differently, but that should be aggregated
        # on_test_epoch_end
        for metric_name in ("mse", "mae"):
            metric_func = metrics.get_metric(metric_name)
            batch_metric_vals = metric_func(
                prediction,
                target,
                pred_std,
                mask=self.interior_mask_bool,
                sum_vars=False,
            )  # (B, pred_steps, d_f)
            self.test_metrics[metric_name].append(batch_metric_vals)

        if self.output_std:
            # Store output std. per variable, spatially averaged
            mean_pred_std = torch.mean(
                pred_std[..., self.interior_mask_bool, :], dim=-2
            )  # (B, pred_steps, d_f)
            self.test_metrics["output_std"].append(mean_pred_std)

        # Save per-sample spatial loss for specific times
        spatial_loss = self.loss(
            prediction, target, pred_std, average_grid=False
        )  # (B, pred_steps, num_grid_nodes)
        log_spatial_losses = spatial_loss[:, constants.VAL_STEP_LOG_ERRORS - 1]
        self.spatial_loss_maps.append(log_spatial_losses)
        # (B, N_log, num_grid_nodes)

        # Plot example predictions (on rank 0 only)
        self.plot_examples(batch, batch_idx, prediction=prediction)

    @rank_zero_only
    def plot_examples(self, batch, batch_idx, prediction=None):
        """
        Plot the first n_examples forecasts from batch

        Parameters:
        - batch: Tuple containing data to plot corresponding forecasts for
        - batch_idx: Index of the batch being processed
        - prediction: Tensor of existing predictions. Generate if None.

        The function checks for the presence of test_dataset or
        predict_dataset within the trainer's data module,
        handles indexing within the batch for targeted analysis,
        performs prediction rescaling, and plots results.
        """
        if prediction is None:
            prediction, target = self.common_step(batch)

        target = batch[1]

        # Determine the dataset to work with (test_dataset or predict_dataset)
        dataset = None
        if (
            hasattr(self.trainer.datamodule, "test_dataset")
            and self.trainer.datamodule.test_dataset
        ):
            dataset = self.trainer.datamodule.test_dataset
            plot_name = "test"
        elif (
            hasattr(self.trainer.datamodule, "predict_dataset")
            and self.trainer.datamodule.predict_dataset
        ):
            dataset = self.trainer.datamodule.predict_dataset
            plot_name = "prediction"

        if (
            dataset
            and self.trainer.global_rank == 0
            and dataset.batch_index == batch_idx
        ):
            index_within_batch = dataset.index_within_batch
            if not torch.is_tensor(index_within_batch):
                index_within_batch = torch.tensor(
                    index_within_batch,
                    dtype=torch.int64,
                    device=prediction.device,
                )

            prediction = prediction[index_within_batch]
            target = target[index_within_batch]

            # Rescale to original data scale
            prediction_rescaled = prediction * self.data_std + self.data_mean
            prediction_rescaled = self.apply_constraints(prediction_rescaled)
            target_rescaled = target * self.data_std + self.data_mean

            if constants.SMOOTH_BOUNDARIES:
                prediction_rescaled = self.smooth_prediction_borders(
                    prediction_rescaled
                )
            # Each slice is (pred_steps, N_grid, d_f) Iterate over variables

            for var_name, var_unit in self.selected_vars_units:
                # Retrieve the indices for the current variable
                var_indices = self.variable_indices[var_name]
                for lvl_i, var_i in enumerate(var_indices):
                    # Calculate var_vrange for each index
                    lvl = constants.VERTICAL_LEVELS[lvl_i]
                    var_vmin = min(
                        prediction_rescaled[:, :, var_i].min(),
                        target_rescaled[:, :, var_i].min(),
                    )
                    var_vmax = max(
                        prediction_rescaled[:, :, var_i].max(),
                        target_rescaled[:, :, var_i].max(),
                    )
                    var_vrange = (var_vmin, var_vmax)
                    # Iterate over time steps
                    for t_i, (pred_t, target_t) in enumerate(
                        zip(prediction_rescaled, target_rescaled), start=1
                    ):
                        eval_datetime_obj = datetime.strptime(
                            constants.EVAL_DATETIME, "%Y%m%d%H"
                        )
                        current_datetime_obj = eval_datetime_obj + timedelta(
                            hours=t_i
                        )
                        current_datetime_str = current_datetime_obj.strftime(
                            "%Y%m%d%H"
                        )
                        title = (
                            f"{var_name} ({var_unit}), t={current_datetime_str}"
                        )
                        var_fig = vis.plot_prediction(
                            pred_t[:, var_i],
                            target_t[:, var_i],
                            title=title,
                            vrange=var_vrange,
                        )
                        wandb.log(
                            {
                                f"{var_name}_{plot_name}_lvl_"
                                f"{lvl:02}_t_{current_datetime_str}": wandb.Image(
                                    var_fig
                                )
                            }
                        )
                        plt.close("all")

            if constants.STORE_EXAMPLE_DATA:
                # Save pred and target as .pt files
                torch.save(
                    prediction_rescaled.cpu(),
                    os.path.join(wandb.run.dir, "example_pred.pt"),
                )
                torch.save(
                    target_rescaled.cpu(),
                    os.path.join(wandb.run.dir, "example_target.pt"),
                )

    @rank_zero_only
    def smooth_prediction_borders(self, prediction_rescaled):
        """
        Smooths the prediction at the borders to avoid artifacts.

        Args:
            prediction_rescaled (torch.Tensor): The rescaled prediction tensor.

        Returns:
            torch.Tensor: The prediction tensor after smoothing the borders.
        """
        height, width = constants.GRID_SHAPE
        prediction_permuted = prediction_rescaled.permute(0, 2, 1).reshape(
            prediction_rescaled.size(0),
            prediction_rescaled.size(2),
            height,
            width,
        )

        # Define the smoothing kernel for grouped convolution
        num_groups = prediction_permuted.shape[1]
        kernel_size = 3
        kernel = torch.ones((num_groups, 1, kernel_size, kernel_size)) / (
            kernel_size**2
        )
        kernel = kernel.to(self.device)

        # Use the updated kernel in the conv2d operation
        # pylint: disable-next=not-callable
        prediction_smoothed = nn.functional.conv2d(
            prediction_permuted, kernel, padding=1, groups=num_groups
        )

        # Combine the height and width dimensions back into a single N_grid
        # dimension
        prediction_smoothed = prediction_smoothed.reshape(
            prediction_smoothed.size(0), prediction_smoothed.size(1), -1
        )

        # Permute the dimensions to get back to the original order
        prediction_smoothed = prediction_smoothed.permute(0, 2, 1)

        # Apply the mask to the smoothed prediction
        prediction_rescaled = (
            self.border_mask * prediction_smoothed
            + self.interior_mask * prediction_rescaled
        )

        return prediction_rescaled

    def create_metric_log_dict(self, metric_tensor, prefix, metric_name):
        """
        Put together a dict with everything to log for one metric.
        Also saves plots as pdf and csv if using test prefix.

        metric_tensor: (pred_steps, d_f), metric values per time and variable
        prefix: string, prefix to use for logging
        metric_name: string, name of the metric

        Return:
        log_dict: dict with everything to log for given metric
        """
        log_dict = {}
        metric_fig = vis.plot_error_map(
            metric_tensor, self.data_mean, step_length=self.step_length
        )
        full_log_name = f"{prefix}_{metric_name}"
        log_dict[full_log_name] = wandb.Image(metric_fig)

        if prefix == "test":
            # Save pdf
            metric_fig.savefig(
                os.path.join(wandb.run.dir, f"{full_log_name}.pdf")
            )
            # Save errors also as csv
            np.savetxt(
                os.path.join(wandb.run.dir, f"{full_log_name}.csv"),
                metric_tensor.cpu().numpy(),
                delimiter=",",
            )

        # Check if metrics are watched, log exact values for specific vars
        if full_log_name in constants.METRICS_WATCH:
            for var_i, timesteps in constants.VAR_LEADS_METRICS_WATCH.items():
                var = constants.PARAM_NAMES_SHORT[var_i]
                log_dict.update(
                    {
                        f"{full_log_name}_{var}_step_{step}": metric_tensor[
                            step - 1, var_i
                        ]  # 1-indexed in constants
                        for step in timesteps
                    }
                )

        return log_dict

    def aggregate_and_plot_metrics(self, metrics_dict, prefix):
        """
        Aggregate and create error map plots for all metrics in metrics_dict

        metrics_dict: dictionary with metric_names and list of tensors
            with step-evals.
        prefix: string, prefix to use for logging
        """
        log_dict = {}
        for metric_name, metric_val_list in metrics_dict.items():
            metric_tensor = torch.cat(metric_val_list, dim=0)

            if self.trainer.is_global_zero:
                metric_tensor_averaged = torch.mean(metric_tensor, dim=0)
                # (pred_steps, d_f)

                # Take square root after all averaging to change MSE to RMSE
                if "mse" in metric_name:
                    metric_tensor_averaged = torch.sqrt(metric_tensor_averaged)
                    metric_name = metric_name.replace("mse", "rmse")

                # Note: we here assume rescaling for all metrics is linear
                metric_rescaled = metric_tensor_averaged * self.data_std
                # (pred_steps, d_f)
                log_dict.update(
                    self.create_metric_log_dict(
                        metric_rescaled, prefix, metric_name
                    )
                )

        if self.trainer.is_global_zero and not self.trainer.sanity_checking:
            wandb.log(log_dict)  # Log all
            plt.close("all")  # Close all figs

    def on_test_epoch_end(self):
        """
        Compute test metrics and make plots at the end of test epoch.
        Will gather stored tensors and perform plotting and logging on rank 0.
        """
        # Create error maps for all test metrics
        self.aggregate_and_plot_metrics(self.test_metrics, prefix="test")

        # Plot spatial loss maps
        spatial_loss_tensor = self.all_gather_cat(
            torch.cat(self.spatial_loss_maps, dim=0)
        )  # (N_test, N_log, num_grid_nodes)
        if self.trainer.is_global_zero:
            mean_spatial_loss = torch.mean(
                spatial_loss_tensor, dim=0
            )  # (N_log, num_grid_nodes)

            loss_map_figs = [
                vis.plot_spatial_error(
                    loss_map,
                    title=f"Test loss, t={t_i} ({self.step_length * t_i} h)",
                )
                for t_i, loss_map in zip(
                    constants.VAL_STEP_LOG_ERRORS, mean_spatial_loss
                )
            ]

            # log all to same wandb key, sequentially
            for fig in loss_map_figs:
                wandb.log({"test_loss": wandb.Image(fig)})

            # also make without title and save as pdf
            pdf_loss_map_figs = [
                vis.plot_spatial_error(loss_map)
                for loss_map in mean_spatial_loss
            ]
            pdf_loss_maps_dir = os.path.join(wandb.run.dir, "spatial_loss_maps")
            os.makedirs(pdf_loss_maps_dir, exist_ok=True)
            for t_i, fig in zip(
                constants.VAL_STEP_LOG_ERRORS, pdf_loss_map_figs
            ):
                fig.savefig(os.path.join(pdf_loss_maps_dir, f"loss_t{t_i}.pdf"))
            # save mean spatial loss as .pt file also
            torch.save(
                mean_spatial_loss.cpu(),
                os.path.join(wandb.run.dir, "mean_spatial_loss.pt"),
            )

            dir_path = f"{wandb.run.dir}/media/images"

            for var_name, _ in self.selected_vars_units:
                var_indices = self.variable_indices[var_name]
                for lvl_i, _ in enumerate(var_indices):
                    # Calculate var_vrange for each index
                    lvl = constants.VERTICAL_LEVELS[lvl_i]

                    # Get all the images for the current variable and index
                    images = sorted(
                        glob.glob(
                            f"{dir_path}/{var_name}_test_lvl_{lvl:02}_t_*.png"
                        )
                    )
                    # Generate the GIF
                    with imageio.get_writer(
                        f"{dir_path}/{var_name}_lvl_{lvl:02}.gif",
                        mode="I",
                        fps=1,
                    ) as writer:
                        for filename in images:
                            image = imageio.imread(filename)
                            writer.append_data(image)
        self.spatial_loss_maps.clear()

    @rank_zero_only
    def on_predict_epoch_end(self):
        """
        Return inference plot at the end of predict epoch.
        """
        plot_dir_path = f"{wandb.run.dir}/media/images"
        value_dir_path = f"{wandb.run.dir}/results/inference"
        # Ensure the directory for saving numpy arrays exists
        os.makedirs(plot_dir_path, exist_ok=True)
        os.makedirs(value_dir_path, exist_ok=True)
        
        # For values
        for i, prediction in enumerate(self.inference_output):

            # Rescale to original data scale
            prediction_rescaled = prediction * self.data_std + self.data_mean
            prediction_rescaled = self.apply_constraints(prediction_rescaled)

            if constants.SMOOTH_BOUNDARIES:
                prediction_rescaled = self.smooth_prediction_borders(
                    prediction_rescaled
                )

            # Process and save the prediction
            prediction_array = prediction_rescaled.cpu().numpy()
            file_path = os.path.join(value_dir_path, f"prediction_{i}.npy")
            np.save(file_path, prediction_array)

        # For plots
        for var_name, _ in self.selected_vars_units:
            var_indices = self.variable_indices[var_name]
            for lvl_i, _ in enumerate(var_indices):
                # Calculate var_vrange for each index
                lvl = constants.VERTICAL_LEVELS[lvl_i]

                # Get all the images for the current variable and index
                images = sorted(
                    glob.glob(
                        f"{plot_dir_path}/"
                        f"{var_name}_prediction_lvl_{lvl:02}_t_*.png"
                    )
                )
                # Generate the GIF
                with imageio.get_writer(
                    f"{plot_dir_path}/{var_name}_prediction_lvl_{lvl:02}.gif",
                    mode="I",
                    fps=1,
                ) as writer:
                    for filename in images:
                        image = imageio.imread(filename)
                        writer.append_data(image)

    def on_load_checkpoint(self, checkpoint):
        """
        Perform any changes to state dict before loading checkpoint
        """
        loaded_state_dict = checkpoint["state_dict"]

        # Fix for loading older models after IneractionNet refactoring, where
        # the grid MLP was moved outside the encoder InteractionNet class
        if "g2m_gnn.grid_mlp.0.weight" in loaded_state_dict:
            replace_keys = list(
                filter(
                    lambda key: key.startswith("g2m_gnn.grid_mlp"),
                    loaded_state_dict.keys(),
                )
            )
            for old_key in replace_keys:
                new_key = old_key.replace(
                    "g2m_gnn.grid_mlp", "encoding_grid_mlp"
                )
                loaded_state_dict[new_key] = loaded_state_dict[old_key]
                del loaded_state_dict[old_key]
        if not self.restore_opt:
            # Create new optimizer and scheduler instances instead of setting
            # them to None
            optimizers, lr_schedulers = self.configure_optimizers()
            checkpoint["optimizer_states"] = [
                opt.state_dict() for opt in optimizers
            ]
            checkpoint["lr_schedulers"] = [
                sched.state_dict() for sched in lr_schedulers
            ]<|MERGE_RESOLUTION|>--- conflicted
+++ resolved
@@ -230,29 +230,10 @@
         """
         prediction, target, pred_std = self.common_step(batch)
 
-        time_step_loss = torch.mean(
-            self.loss(
-                prediction, target, pred_std, mask=self.interior_mask_bool
-            ),
-            dim=0,
-        )  # (time_steps-1,)
-        mean_loss = torch.mean(time_step_loss)
-
-        # # Log loss per time step forward and mean
-        # test_log_dict = {
-        #     f"test_loss_unroll{step}": time_step_loss[step - 1]
-        #     for step in constants.VAL_STEP_LOG_ERRORS
-        # }
-        # test_log_dict["test_mean_loss"] = mean_loss
-
-        # self.log_dict(
-        #     test_log_dict, on_step=False, on_epoch=True, sync_dist=True
-        # )
-
         # Compute all evaluation metrics for error maps
         # Note: explicitly list metrics here, as test_metrics can contain
         # additional ones, computed differently, but that should be aggregated
-        # on_test_epoch_end
+        # on_predict_epoch_end
         for metric_name in ("mse", "mae"):
             metric_func = metrics.get_metric(metric_name)
             batch_metric_vals = metric_func(
@@ -279,18 +260,11 @@
         self.spatial_loss_maps.append(log_spatial_losses)
         # (B, N_log, num_grid_nodes)
 
-
         if self.trainer.global_rank == 0:
             self.plot_examples(batch, batch_idx, prediction=prediction)
         self.inference_output.append(prediction)
 
-    def unroll_prediction(
-        self,
-        init_states,
-        true_states,
-        batch_static_features=None,
-        forcing_features=None,
-    ):
+    def unroll_prediction(self, init_states, forcing_features, true_states):
         """
         Roll out prediction taking multiple autoregressive steps with model
         init_states: (B, 2, num_grid_nodes, d_f)
@@ -313,8 +287,8 @@
             )
             border_state = true_states[:, i]
 
-            pred_state, pred_std = self.single_prediction(
-                prev_state, prev_prev_state, batch_static_features, forcing
+            pred_state, pred_std = self.predict_step(
+                prev_state, prev_prev_state, forcing
             )
             # state: (B, num_grid_nodes, d_f)
             # pred_std: (B, num_grid_nodes, d_f) or None
@@ -358,15 +332,7 @@
         forcing_features = batch[3] if len(batch) > 3 else None
 
         prediction, pred_std = self.unroll_prediction(
-<<<<<<< HEAD
-            init_states, 
-            target_states,
-            batch_static_features,
-            forcing_features
-=======
-            init_states, target_states, batch_static_features, forcing_features
-          
->>>>>>> 5838441b
+            init_states, forcing_features, target_states
         )  # (B, pred_steps, num_grid_nodes, d_f)
         # prediction: (B, pred_steps, num_grid_nodes, d_f)
         # pred_std: (B, pred_steps, num_grid_nodes, d_f) or (d_f,)
@@ -612,8 +578,8 @@
                         )
                         wandb.log(
                             {
-                                f"{var_name}_{plot_name}_lvl_"
-                                f"{lvl:02}_t_{current_datetime_str}": wandb.Image(
+                                f"{var_name}_{plot_name}_lvl_{lvl:02}"
+                                f"_t_{current_datetime_str}": wandb.Image(
                                     var_fig
                                 )
                             }
@@ -844,7 +810,7 @@
         # Ensure the directory for saving numpy arrays exists
         os.makedirs(plot_dir_path, exist_ok=True)
         os.makedirs(value_dir_path, exist_ok=True)
-        
+
         # For values
         for i, prediction in enumerate(self.inference_output):
 
