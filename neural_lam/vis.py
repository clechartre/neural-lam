# Standard library
import os

# Third-party
import cartopy.feature as cf
import matplotlib
import matplotlib.pyplot as plt
import numpy as np
import xarray as xr
from tqdm import tqdm

# First-party
<<<<<<< HEAD
from neural_lam import constants, utils
from neural_lam.weather_dataset import WeatherDataModule


@matplotlib.rc_context(utils.fractional_plot_bundle(1))
def plot_error_map(errors, global_mean, step_length=1, title=None):
=======
from neural_lam import utils


@matplotlib.rc_context(utils.fractional_plot_bundle(1))
def plot_error_map(errors, data_config, title=None, step_length=3):
>>>>>>> 879cfec1
    """
    Plot a heatmap of errors of different variables at different
    predictions horizons
    errors: (pred_steps, d_f)
    """
    errors_np = errors.T.cpu().numpy()  # (d_f, pred_steps)
    d_f, pred_steps = errors_np.shape

    errors_norm = errors_np / np.abs(np.expand_dims(global_mean.cpu(), axis=1))
    height = int(
        np.sqrt(
            len(constants.VERTICAL_LEVELS) * len(constants.PARAM_NAMES_SHORT)
        )
        * 2
    )
    fig, ax = plt.subplots(figsize=(15, height))

    ax.imshow(
        errors_norm,
        cmap="OrRd",
        vmin=0,
        vmax=1.0,
        interpolation="none",
        aspect="auto",
        alpha=0.8,
    )

    # ax and labels
    for (j, i), error in np.ndenumerate(errors_np):
        # Numbers > 9999 will be too large to fit
        formatted_error = f"{error:.3f}" if error < 9999 else f"{error:.2E}"
        ax.text(i, j, formatted_error, ha="center", va="center", usetex=False)

    # Ticks and labels
    label_size = 15
    ax.set_xticks(np.arange(pred_steps))
    pred_hor_i = np.arange(pred_steps) + 1  # Prediction horiz. in index
    pred_hor_h = step_length * pred_hor_i  # Prediction horiz. in hours
    ax.set_xticklabels(pred_hor_h, size=label_size)
    ax.set_xlabel("Lead time (h)", size=label_size)

    ax.set_yticks(np.arange(d_f))
    y_ticklabels = [
        (
            f"{name if name != 'RELHUM' else 'RH'} ({unit}) "
            f"{f'{z:02}' if constants.IS_3D[name] else ''}"
        )
        for name, unit in zip(
            data_config.dataset.var_names, data_config.dataset.var_units
        )
        for z in (constants.VERTICAL_LEVELS if constants.IS_3D[name] else [0])
    ]
    y_ticklabels = sorted(y_ticklabels)
    ax.set_yticklabels(y_ticklabels, rotation=30, size=label_size)

    if title:
        ax.set_title(title, size=15)

    return fig


@matplotlib.rc_context(utils.fractional_plot_bundle(1))
<<<<<<< HEAD
def plot_prediction(pred, target, title=None, vrange=None):
=======
def plot_prediction(
    pred, target, obs_mask, data_config, title=None, vrange=None
):
>>>>>>> 879cfec1
    """
    Plot example prediction and grond truth.
    Each has shape (N_grid,)
    """
    # Get common scale for values
    if vrange is None:
        vmin = min(vals.min().cpu().item() for vals in (pred, target))
        vmax = max(vals.max().cpu().item() for vals in (pred, target))
    else:
        vmin, vmax = vrange[0].cpu().item(), vrange[1].cpu().item()

<<<<<<< HEAD
    # get test data
    data_latlon = xr.open_zarr(constants.EXAMPLE_FILE, consolidated=True).isel(
        time=0
    )
    lon, lat = data_latlon.lon.values.T, data_latlon.lat.values.T

    fig, axes = plt.subplots(
        2,
        1,
        figsize=constants.FIG_SIZE,
        subplot_kw={"projection": constants.SELECTED_PROJ},
=======
    # Set up masking of border region
    mask_reshaped = obs_mask.reshape(*data_config.grid_shape_state)
    pixel_alpha = (
        mask_reshaped.clamp(0.7, 1).cpu().numpy()
    )  # Faded border region

    fig, axes = plt.subplots(
        1,
        2,
        figsize=(13, 7),
        subplot_kw={"projection": data_config.coords_projection},
>>>>>>> 879cfec1
    )

    # Plot pred and target
    for ax, data in zip(axes, (target, pred)):
<<<<<<< HEAD
        data_grid = data.reshape(*constants.GRID_SHAPE[::-1]).cpu().numpy()
        contour_set = ax.contourf(
            lon,
            lat,
            data_grid,
            transform=constants.SELECTED_PROJ,
=======
        ax.coastlines()  # Add coastline outlines
        data_grid = data.reshape(*data_config.grid_shape_state).cpu().numpy()
        im = ax.imshow(
            data_grid,
            origin="lower",
            alpha=pixel_alpha,
            vmin=vmin,
            vmax=vmax,
>>>>>>> 879cfec1
            cmap="plasma",
            levels=np.linspace(vmin, vmax, num=100),
        )
        ax.add_feature(cf.BORDERS, linestyle="-", edgecolor="black")
        ax.add_feature(cf.COASTLINE, linestyle="-", edgecolor="black")
        ax.gridlines(
            crs=constants.SELECTED_PROJ,
            draw_labels=False,
            linewidth=0.5,
            alpha=0.5,
        )

    # Ticks and labels
    axes[0].set_title("Ground Truth", size=15)
    axes[1].set_title("Prediction", size=15)
    cbar = fig.colorbar(contour_set, orientation="horizontal", aspect=20)
    cbar.ax.tick_params(labelsize=10)

    if title:
        fig.suptitle(title, size=20)

    return fig


@matplotlib.rc_context(utils.fractional_plot_bundle(1))
<<<<<<< HEAD
def plot_spatial_error(error, title=None, vrange=None):
=======
def plot_spatial_error(error, obs_mask, data_config, title=None, vrange=None):
>>>>>>> 879cfec1
    """
    Plot errors over spatial map
    Error and obs_mask has shape (N_grid,)
    """
    # Get common scale for values
    if vrange is None:
        vmin = error.min().cpu().item()
        vmax = error.max().cpu().item()
    else:
        vmin, vmax = vrange[0].cpu().item(), vrange[1].cpu().item()

<<<<<<< HEAD
    # get test data
    data_latlon = xr.open_zarr(constants.EXAMPLE_FILE).isel(time=0)
    lon, lat = data_latlon.lon.values.T, data_latlon.lat.values.T

    fig, ax = plt.subplots(
        figsize=constants.FIG_SIZE,
        subplot_kw={"projection": constants.SELECTED_PROJ},
    )

    error_grid = error.reshape(*constants.GRID_SHAPE[::-1]).cpu().numpy()
=======
    # Set up masking of border region
    mask_reshaped = obs_mask.reshape(*data_config.grid_shape_state)
    pixel_alpha = (
        mask_reshaped.clamp(0.7, 1).cpu().numpy()
    )  # Faded border region

    fig, ax = plt.subplots(
        figsize=(5, 4.8),
        subplot_kw={"projection": data_config.coords_projection},
    )

    ax.coastlines()  # Add coastline outlines
    error_grid = error.reshape(*data_config.grid_shape_state).cpu().numpy()
>>>>>>> 879cfec1

    contour_set = ax.contourf(
        lon,
        lat,
        error_grid,
<<<<<<< HEAD
        transform=constants.SELECTED_PROJ,
=======
        origin="lower",
        alpha=pixel_alpha,
        vmin=vmin,
        vmax=vmax,
>>>>>>> 879cfec1
        cmap="OrRd",
        levels=np.linspace(vmin, vmax, num=100),
    )
    ax.add_feature(cf.BORDERS, linestyle="-", edgecolor="black")
    ax.add_feature(cf.COASTLINE, linestyle="-", edgecolor="black")
    ax.gridlines(
        crs=constants.SELECTED_PROJ, draw_labels=False, linewidth=0.5, alpha=0.5
    )

    # Ticks and labels
    cbar = fig.colorbar(contour_set, orientation="horizontal", aspect=20)
    cbar.ax.tick_params(labelsize=10)
    cbar.ax.yaxis.get_offset_text().set_fontsize(10)
    cbar.formatter.set_powerlimits((-3, 3))

    if title:
        fig.suptitle(title, size=10)

    return fig


@matplotlib.rc_context(utils.fractional_plot_bundle(1))
def verify_inference(
    file_path: str, save_path: str, feature_channel: int, vrange=None
):
    """
    Plot example prediction, verification, and ground truth.
    Each has shape (N_grid,)
    """

    # Load the inference dataset for plotting
    predictions_data_module = WeatherDataModule(
        "cosmo",
        path_verif_file=file_path,
        standardize=False,
        subset=0,
        batch_size=6,
        num_workers=2,
    )
    predictions_data_module.setup(stage="verif")
    predictions_loader = predictions_data_module.verif_dataloader()
    for predictions_batch in predictions_loader:
        predictions = predictions_batch[0]  # tensor
        break

    # Verify that feature channel is within bounds
    if not 0 <= feature_channel < predictions.shape[-1]:
        raise ValueError(
            f"feature_channel must be between 0 and "
            f"{predictions.shape[-1] - 1}, inclusive."
        )

    # get test data
    data_latlon = xr.open_zarr(constants.EXAMPLE_FILE).isel(time=0)
    lon, lat = data_latlon.lon.values.T, data_latlon.lat.values.T

    # Get common scale for values
    total = predictions[0, :, :, feature_channel]
    total_array = np.array(total)
    if vrange is None:
        vmin = total_array.min()
        vmax = total_array.max()
    else:
        vmin, vmax = float(vrange[0].cpu().item()), float(
            vrange[1].cpu().item()
        )

    # Plot
    for i in tqdm(
        range(constants.EVAL_HORIZON - 2), desc="Plotting predictions"
    ):
        feature_array = (
            predictions[0, i, :, feature_channel]
            .reshape(*constants.GRID_SHAPE[::-1])
            .cpu()
            .numpy()
        )
        data_array = np.array(feature_array)

        fig, axes = plt.subplots(
            1,
            1,
            figsize=constants.FIG_SIZE,
            subplot_kw={"projection": constants.SELECTED_PROJ},
        )

        contour_set = axes.contourf(
            lon,
            lat,
            data_array,
            transform=constants.SELECTED_PROJ,
            cmap="plasma",
            levels=np.linspace(vmin, vmax, num=100),
        )
        axes.add_feature(cf.BORDERS, linestyle="-", edgecolor="black")
        axes.add_feature(cf.COASTLINE, linestyle="-", edgecolor="black")
        axes.gridlines(
            crs=constants.SELECTED_PROJ,
            draw_labels=False,
            linewidth=0.5,
            alpha=0.5,
        )

        # Ticks and labels
        axes.set_title("Predictions from model inference", size=15)
        axes.text(
            0.5,
            1.05,
            f"Feature channel {feature_channel}, time step {i}",
            ha="center",
            va="bottom",
            transform=axes.transAxes,
            fontsize=12,
        )
        cbar = fig.colorbar(contour_set, orientation="horizontal", aspect=20)
        cbar.ax.tick_params(labelsize=10)

        # Save the plot!
        directory = os.path.dirname(save_path)
        if not os.path.exists(directory):
            os.makedirs(directory)
        plt.savefig(
            f"{save_path}feature_channel_{feature_channel}_{i}.png",
            bbox_inches="tight",
        )
        plt.close()<|MERGE_RESOLUTION|>--- conflicted
+++ resolved
@@ -10,20 +10,11 @@
 from tqdm import tqdm
 
 # First-party
-<<<<<<< HEAD
-from neural_lam import constants, utils
-from neural_lam.weather_dataset import WeatherDataModule
-
-
-@matplotlib.rc_context(utils.fractional_plot_bundle(1))
-def plot_error_map(errors, global_mean, step_length=1, title=None):
-=======
 from neural_lam import utils
 
 
 @matplotlib.rc_context(utils.fractional_plot_bundle(1))
 def plot_error_map(errors, data_config, title=None, step_length=3):
->>>>>>> 879cfec1
     """
     Plot a heatmap of errors of different variables at different
     predictions horizons
@@ -86,13 +77,9 @@
 
 
 @matplotlib.rc_context(utils.fractional_plot_bundle(1))
-<<<<<<< HEAD
-def plot_prediction(pred, target, title=None, vrange=None):
-=======
 def plot_prediction(
     pred, target, obs_mask, data_config, title=None, vrange=None
 ):
->>>>>>> 879cfec1
     """
     Plot example prediction and grond truth.
     Each has shape (N_grid,)
@@ -104,19 +91,6 @@
     else:
         vmin, vmax = vrange[0].cpu().item(), vrange[1].cpu().item()
 
-<<<<<<< HEAD
-    # get test data
-    data_latlon = xr.open_zarr(constants.EXAMPLE_FILE, consolidated=True).isel(
-        time=0
-    )
-    lon, lat = data_latlon.lon.values.T, data_latlon.lat.values.T
-
-    fig, axes = plt.subplots(
-        2,
-        1,
-        figsize=constants.FIG_SIZE,
-        subplot_kw={"projection": constants.SELECTED_PROJ},
-=======
     # Set up masking of border region
     mask_reshaped = obs_mask.reshape(*data_config.grid_shape_state)
     pixel_alpha = (
@@ -128,19 +102,10 @@
         2,
         figsize=(13, 7),
         subplot_kw={"projection": data_config.coords_projection},
->>>>>>> 879cfec1
     )
 
     # Plot pred and target
     for ax, data in zip(axes, (target, pred)):
-<<<<<<< HEAD
-        data_grid = data.reshape(*constants.GRID_SHAPE[::-1]).cpu().numpy()
-        contour_set = ax.contourf(
-            lon,
-            lat,
-            data_grid,
-            transform=constants.SELECTED_PROJ,
-=======
         ax.coastlines()  # Add coastline outlines
         data_grid = data.reshape(*data_config.grid_shape_state).cpu().numpy()
         im = ax.imshow(
@@ -149,7 +114,6 @@
             alpha=pixel_alpha,
             vmin=vmin,
             vmax=vmax,
->>>>>>> 879cfec1
             cmap="plasma",
             levels=np.linspace(vmin, vmax, num=100),
         )
@@ -175,11 +139,7 @@
 
 
 @matplotlib.rc_context(utils.fractional_plot_bundle(1))
-<<<<<<< HEAD
-def plot_spatial_error(error, title=None, vrange=None):
-=======
 def plot_spatial_error(error, obs_mask, data_config, title=None, vrange=None):
->>>>>>> 879cfec1
     """
     Plot errors over spatial map
     Error and obs_mask has shape (N_grid,)
@@ -191,18 +151,6 @@
     else:
         vmin, vmax = vrange[0].cpu().item(), vrange[1].cpu().item()
 
-<<<<<<< HEAD
-    # get test data
-    data_latlon = xr.open_zarr(constants.EXAMPLE_FILE).isel(time=0)
-    lon, lat = data_latlon.lon.values.T, data_latlon.lat.values.T
-
-    fig, ax = plt.subplots(
-        figsize=constants.FIG_SIZE,
-        subplot_kw={"projection": constants.SELECTED_PROJ},
-    )
-
-    error_grid = error.reshape(*constants.GRID_SHAPE[::-1]).cpu().numpy()
-=======
     # Set up masking of border region
     mask_reshaped = obs_mask.reshape(*data_config.grid_shape_state)
     pixel_alpha = (
@@ -216,20 +164,15 @@
 
     ax.coastlines()  # Add coastline outlines
     error_grid = error.reshape(*data_config.grid_shape_state).cpu().numpy()
->>>>>>> 879cfec1
 
     contour_set = ax.contourf(
         lon,
         lat,
         error_grid,
-<<<<<<< HEAD
-        transform=constants.SELECTED_PROJ,
-=======
         origin="lower",
         alpha=pixel_alpha,
         vmin=vmin,
         vmax=vmax,
->>>>>>> 879cfec1
         cmap="OrRd",
         levels=np.linspace(vmin, vmax, num=100),
     )
