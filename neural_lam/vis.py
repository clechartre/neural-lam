<<<<<<< HEAD
import cartopy.feature as cf
import matplotlib
import matplotlib.pyplot as plt
import numpy as np
import xarray as xr

from neural_lam import constants, utils
from neural_lam.rotate_grid import unrotate_latlon
=======
# Third-party
import matplotlib
import matplotlib.pyplot as plt
import numpy as np

# First-party
from neural_lam import constants, utils
>>>>>>> 1cddf09f


@matplotlib.rc_context(utils.fractional_plot_bundle(1))
def plot_error_map(errors, global_mean, title=None, step_length=1):
    """
    Plot a heatmap of errors of different variables at different
    predictions horizons
    errors: (pred_steps, d_f)
    """
    errors_np = errors.T.cpu().numpy()  # (d_f, pred_steps)
    d_f, pred_steps = errors_np.shape

<<<<<<< HEAD
    rel_errors = errors_np / np.abs(np.expand_dims(global_mean.cpu(), axis=1))
    height = int(np.sqrt(len(constants.vertical_levels)
                         * len(constants.param_names_short)) * 2)
    fig, ax = plt.subplots(figsize=(15, height))

    ax.imshow(rel_errors, cmap="OrRd", vmin=0, vmax=1., interpolation="none",
              aspect="auto", alpha=0.8)
=======
    # Normalize all errors to [0,1] for color map
    max_errors = errors_np.max(axis=1)  # d_f
    errors_norm = errors_np / np.expand_dims(max_errors, axis=1)

    fig, ax = plt.subplots(figsize=(15, 10))

    ax.imshow(
        errors_norm,
        cmap="OrRd",
        vmin=0,
        vmax=1.0,
        interpolation="none",
        aspect="auto",
        alpha=0.8,
    )
>>>>>>> 1cddf09f

    # ax and labels
    for (j, i), error in np.ndenumerate(errors_np):
        # Numbers > 9999 will be too large to fit
        formatted_error = f"{error:.3f}" if error < 9999 else f"{error:.2E}"
<<<<<<< HEAD
        ax.text(i, j, formatted_error, ha='center', va='center', usetex=False)

    # Ticks and labels
    label_size = 12
=======
        ax.text(i, j, formatted_error, ha="center", va="center", usetex=False)

    # Ticks and labels
    label_size = 15
>>>>>>> 1cddf09f
    ax.set_xticks(np.arange(pred_steps))
    pred_hor_i = np.arange(pred_steps) + 1  # Prediction horiz. in index
    pred_hor_h = step_length * pred_hor_i  # Prediction horiz. in hours
    ax.set_xticklabels(pred_hor_h, size=label_size)
    ax.set_xlabel("Lead time (h)", size=label_size)

    ax.set_yticks(np.arange(d_f))
    y_ticklabels = [
<<<<<<< HEAD
        f"{name if name != 'RELHUM' else 'RH'} ({unit}) {f'{level:02}' if constants.is_3d[name] else ''}"
        for name, unit in zip(constants.param_names_short, constants.param_units)
        for level in (constants.vertical_levels if constants.is_3d[name] else [0])]
    y_ticklabels = sorted(y_ticklabels)
=======
        f"{name} ({unit})"
        for name, unit in zip(
            constants.PARAM_NAMES_SHORT, constants.PARAM_UNITS
        )
    ]
>>>>>>> 1cddf09f
    ax.set_yticklabels(y_ticklabels, rotation=30, size=label_size)

    if title:
        ax.set_title(title, size=15)

    return fig


@matplotlib.rc_context(utils.fractional_plot_bundle(1))
def plot_prediction(pred, target, obs_mask, title=None, vrange=None):
    """
    Plot example prediction and grond truth.
    Each has shape (N_grid,)
    """
    # Get common scale for values
    if vrange is None:
        vmin = min(vals.min().cpu().item() for vals in (pred, target))
        vmax = max(vals.max().cpu().item() for vals in (pred, target))
    else:
        vmin, vmax = vrange[0].cpu().item(), vrange[1].cpu().item()

<<<<<<< HEAD
    # get test data
    data_latlon = xr.open_zarr(constants.example_file).isel(time=0)
    lon, lat = unrotate_latlon(data_latlon)

    fig, axes = plt.subplots(2, 1, figsize=constants.fig_size,
                             subplot_kw={"projection": constants.selected_proj})

    # Plot pred and target
    for ax, data in zip(axes, (target, pred)):
        data_grid = data.reshape(*constants.grid_shape[::-1]).cpu().numpy()
        contour_set = ax.contourf(
            lon,
            lat,
            data_grid,
            transform=constants.selected_proj,
            cmap="plasma",
            levels=np.linspace(
                vmin,
                vmax,
                num=100))
        ax.add_feature(cf.BORDERS, linestyle='-', edgecolor='black')
        ax.add_feature(cf.COASTLINE, linestyle='-', edgecolor='black')
        ax.gridlines(
            crs=constants.selected_proj,
            draw_labels=False,
            linewidth=0.5,
            alpha=0.5)
=======
    # Set up masking of border region
    mask_reshaped = obs_mask.reshape(*constants.GRID_SHAPE)
    pixel_alpha = (
        mask_reshaped.clamp(0.7, 1).cpu().numpy()
    )  # Faded border region

    fig, axes = plt.subplots(
        1, 2, figsize=(13, 7), subplot_kw={"projection": constants.LAMBERT_PROJ}
    )

    # Plot pred and target
    for ax, data in zip(axes, (target, pred)):
        ax.coastlines()  # Add coastline outlines
        data_grid = data.reshape(*constants.GRID_SHAPE).cpu().numpy()
        im = ax.imshow(
            data_grid,
            origin="lower",
            extent=constants.GRID_LIMITS,
            alpha=pixel_alpha,
            vmin=vmin,
            vmax=vmax,
            cmap="plasma",
        )
>>>>>>> 1cddf09f

    # Ticks and labels
    axes[0].set_title("Ground Truth", size=15)
    axes[1].set_title("Prediction", size=15)
    cbar = fig.colorbar(contour_set, orientation="horizontal", aspect=20)
    cbar.ax.tick_params(labelsize=10)

    if title:
        fig.suptitle(title, size=20)

    return fig


@matplotlib.rc_context(utils.fractional_plot_bundle(1))
def plot_spatial_error(error, obs_mask, title=None, vrange=None):
    """
    Plot errors over spatial map
    Error and obs_mask has shape (N_grid,)
    """
    # Get common scale for values
    if vrange is None:
        vmin = error.min().cpu().item()
        vmax = error.max().cpu().item()
    else:
<<<<<<< HEAD
        vmin, vmax = vrange[0].cpu().item(), vrange[1].cpu().item()

    # get test data
    data_latlon = xr.open_zarr(constants.example_file).isel(time=0)
    lon, lat = unrotate_latlon(data_latlon)

    fig, ax = plt.subplots(figsize=constants.fig_size,
                           subplot_kw={"projection": constants.selected_proj})

    error_grid = error.reshape(*constants.grid_shape[::-1]).cpu().numpy()

    contour_set = ax.contourf(
        lon,
        lat,
        error_grid,
        transform=constants.selected_proj,
        cmap="OrRd",
        levels=np.linspace(
            vmin,
            vmax,
            num=100))
    ax.add_feature(cf.BORDERS, linestyle='-', edgecolor='black')
    ax.add_feature(cf.COASTLINE, linestyle='-', edgecolor='black')
    ax.gridlines(
        crs=constants.selected_proj,
        draw_labels=False,
        linewidth=0.5,
        alpha=0.5)
=======
        vmin, vmax = vrange

    # Set up masking of border region
    mask_reshaped = obs_mask.reshape(*constants.GRID_SHAPE)
    pixel_alpha = (
        mask_reshaped.clamp(0.7, 1).cpu().numpy()
    )  # Faded border region

    fig, ax = plt.subplots(
        figsize=(5, 4.8), subplot_kw={"projection": constants.LAMBERT_PROJ}
    )

    ax.coastlines()  # Add coastline outlines
    error_grid = error.reshape(*constants.GRID_SHAPE).cpu().numpy()

    im = ax.imshow(
        error_grid,
        origin="lower",
        extent=constants.GRID_LIMITS,
        alpha=pixel_alpha,
        vmin=vmin,
        vmax=vmax,
        cmap="OrRd",
    )
>>>>>>> 1cddf09f

    # Ticks and labels
    cbar = fig.colorbar(contour_set, orientation="horizontal", aspect=20)
    cbar.ax.tick_params(labelsize=10)
    cbar.ax.yaxis.get_offset_text().set_fontsize(10)
    cbar.formatter.set_powerlimits((-3, 3))

    if title:
        fig.suptitle(title, size=10)

    return fig<|MERGE_RESOLUTION|>--- conflicted
+++ resolved
@@ -1,4 +1,3 @@
-<<<<<<< HEAD
 import cartopy.feature as cf
 import matplotlib
 import matplotlib.pyplot as plt
@@ -7,15 +6,6 @@
 
 from neural_lam import constants, utils
 from neural_lam.rotate_grid import unrotate_latlon
-=======
-# Third-party
-import matplotlib
-import matplotlib.pyplot as plt
-import numpy as np
-
-# First-party
-from neural_lam import constants, utils
->>>>>>> 1cddf09f
 
 
 @matplotlib.rc_context(utils.fractional_plot_bundle(1))
@@ -28,20 +18,10 @@
     errors_np = errors.T.cpu().numpy()  # (d_f, pred_steps)
     d_f, pred_steps = errors_np.shape
 
-<<<<<<< HEAD
-    rel_errors = errors_np / np.abs(np.expand_dims(global_mean.cpu(), axis=1))
+    errors_norm = errors_np / np.abs(np.expand_dims(global_mean.cpu(), axis=1))
     height = int(np.sqrt(len(constants.vertical_levels)
                          * len(constants.param_names_short)) * 2)
     fig, ax = plt.subplots(figsize=(15, height))
-
-    ax.imshow(rel_errors, cmap="OrRd", vmin=0, vmax=1., interpolation="none",
-              aspect="auto", alpha=0.8)
-=======
-    # Normalize all errors to [0,1] for color map
-    max_errors = errors_np.max(axis=1)  # d_f
-    errors_norm = errors_np / np.expand_dims(max_errors, axis=1)
-
-    fig, ax = plt.subplots(figsize=(15, 10))
 
     ax.imshow(
         errors_norm,
@@ -52,23 +32,15 @@
         aspect="auto",
         alpha=0.8,
     )
->>>>>>> 1cddf09f
 
     # ax and labels
     for (j, i), error in np.ndenumerate(errors_np):
         # Numbers > 9999 will be too large to fit
         formatted_error = f"{error:.3f}" if error < 9999 else f"{error:.2E}"
-<<<<<<< HEAD
-        ax.text(i, j, formatted_error, ha='center', va='center', usetex=False)
-
-    # Ticks and labels
-    label_size = 12
-=======
         ax.text(i, j, formatted_error, ha="center", va="center", usetex=False)
 
     # Ticks and labels
     label_size = 15
->>>>>>> 1cddf09f
     ax.set_xticks(np.arange(pred_steps))
     pred_hor_i = np.arange(pred_steps) + 1  # Prediction horiz. in index
     pred_hor_h = step_length * pred_hor_i  # Prediction horiz. in hours
@@ -77,18 +49,17 @@
 
     ax.set_yticks(np.arange(d_f))
     y_ticklabels = [
-<<<<<<< HEAD
-        f"{name if name != 'RELHUM' else 'RH'} ({unit}) {f'{level:02}' if constants.is_3d[name] else ''}"
-        for name, unit in zip(constants.param_names_short, constants.param_units)
-        for level in (constants.vertical_levels if constants.is_3d[name] else [0])]
-    y_ticklabels = sorted(y_ticklabels)
-=======
         f"{name} ({unit})"
         for name, unit in zip(
             constants.PARAM_NAMES_SHORT, constants.PARAM_UNITS
         )
     ]
->>>>>>> 1cddf09f
+    ax.set_yticklabels(y_ticklabels, rotation=30, size=label_size)
+    y_ticklabels = [
+        f"{name if name != 'RELHUM' else 'RH'} ({unit}) {f'{level:02}' if constants.IS_3D[name] else ''}"
+        for name, unit in zip(constants.PARAM_NAMES_SHORT, constants.PARAM_UNITS)
+        for level in (constants.VERTICAL_LEVELS if constants.IS_3D[name] else [0])]
+    y_ticklabels = sorted(y_ticklabels)
     ax.set_yticklabels(y_ticklabels, rotation=30, size=label_size)
 
     if title:
@@ -110,13 +81,12 @@
     else:
         vmin, vmax = vrange[0].cpu().item(), vrange[1].cpu().item()
 
-<<<<<<< HEAD
     # get test data
-    data_latlon = xr.open_zarr(constants.example_file).isel(time=0)
+    data_latlon = xr.open_zarr(constants.EXAMPLE_FILE).isel(time=0)
     lon, lat = unrotate_latlon(data_latlon)
 
-    fig, axes = plt.subplots(2, 1, figsize=constants.fig_size,
-                             subplot_kw={"projection": constants.selected_proj})
+    fig, axes = plt.subplots(2, 1, figsize=constants.FIG_SIZE,
+                             subplot_kw={"projection": constants.SELECTED_PROJ})
 
     # Plot pred and target
     for ax, data in zip(axes, (target, pred)):
@@ -125,7 +95,7 @@
             lon,
             lat,
             data_grid,
-            transform=constants.selected_proj,
+            transform=constants.SELECTED_PROJ,
             cmap="plasma",
             levels=np.linspace(
                 vmin,
@@ -138,31 +108,6 @@
             draw_labels=False,
             linewidth=0.5,
             alpha=0.5)
-=======
-    # Set up masking of border region
-    mask_reshaped = obs_mask.reshape(*constants.GRID_SHAPE)
-    pixel_alpha = (
-        mask_reshaped.clamp(0.7, 1).cpu().numpy()
-    )  # Faded border region
-
-    fig, axes = plt.subplots(
-        1, 2, figsize=(13, 7), subplot_kw={"projection": constants.LAMBERT_PROJ}
-    )
-
-    # Plot pred and target
-    for ax, data in zip(axes, (target, pred)):
-        ax.coastlines()  # Add coastline outlines
-        data_grid = data.reshape(*constants.GRID_SHAPE).cpu().numpy()
-        im = ax.imshow(
-            data_grid,
-            origin="lower",
-            extent=constants.GRID_LIMITS,
-            alpha=pixel_alpha,
-            vmin=vmin,
-            vmax=vmax,
-            cmap="plasma",
-        )
->>>>>>> 1cddf09f
 
     # Ticks and labels
     axes[0].set_title("Ground Truth", size=15)
@@ -187,15 +132,14 @@
         vmin = error.min().cpu().item()
         vmax = error.max().cpu().item()
     else:
-<<<<<<< HEAD
         vmin, vmax = vrange[0].cpu().item(), vrange[1].cpu().item()
 
     # get test data
-    data_latlon = xr.open_zarr(constants.example_file).isel(time=0)
+    data_latlon = xr.open_zarr(constants.EXAMPLE_FILE).isel(time=0)
     lon, lat = unrotate_latlon(data_latlon)
 
-    fig, ax = plt.subplots(figsize=constants.fig_size,
-                           subplot_kw={"projection": constants.selected_proj})
+    fig, ax = plt.subplots(figsize=constants.FIG_SIZE,
+                           subplot_kw={"projection": constants.SELECTED_PROJ})
 
     error_grid = error.reshape(*constants.grid_shape[::-1]).cpu().numpy()
 
@@ -203,7 +147,7 @@
         lon,
         lat,
         error_grid,
-        transform=constants.selected_proj,
+        transform=constants.SELECTED_PROJ,
         cmap="OrRd",
         levels=np.linspace(
             vmin,
@@ -216,32 +160,6 @@
         draw_labels=False,
         linewidth=0.5,
         alpha=0.5)
-=======
-        vmin, vmax = vrange
-
-    # Set up masking of border region
-    mask_reshaped = obs_mask.reshape(*constants.GRID_SHAPE)
-    pixel_alpha = (
-        mask_reshaped.clamp(0.7, 1).cpu().numpy()
-    )  # Faded border region
-
-    fig, ax = plt.subplots(
-        figsize=(5, 4.8), subplot_kw={"projection": constants.LAMBERT_PROJ}
-    )
-
-    ax.coastlines()  # Add coastline outlines
-    error_grid = error.reshape(*constants.GRID_SHAPE).cpu().numpy()
-
-    im = ax.imshow(
-        error_grid,
-        origin="lower",
-        extent=constants.GRID_LIMITS,
-        alpha=pixel_alpha,
-        vmin=vmin,
-        vmax=vmax,
-        cmap="OrRd",
-    )
->>>>>>> 1cddf09f
 
     # Ticks and labels
     cbar = fig.colorbar(contour_set, orientation="horizontal", aspect=20)
