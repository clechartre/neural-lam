<<<<<<< HEAD
import glob
import os
from datetime import datetime, timedelta

import pytorch_lightning as pl
import torch
import xarray as xr

# BUG: Import should work in interactive mode as well -> create pypi package
=======
# Standard library
import datetime as dt
import glob
import os

# Third-party
import numpy as np
import torch

# First-party
>>>>>>> 1cddf09f
from neural_lam import constants, utils


class WeatherDataset(torch.utils.data.Dataset):
    """
    For our dataset:
<<<<<<< HEAD
    N_t = 1h
    N_x = 582
    N_y = 390
    N_grid = 582*390 = 226980
    d_features = 4(features) * 21(vertical model levels) = 84
    d_forcing = 0 #TODO: extract incoming radiation from KENDA
    """

    def __init__(self, dataset_name, split="train",
                 standardize=True, subset=False, batch_size=4):
        super().__init__()

        assert split in ("train", "val", "test"), "Unknown dataset split"
        sample_dir_path = os.path.join("data", dataset_name, "samples", split)

        self.batch_size = batch_size
        self.batch_index = 0
        self.index_within_batch = 0

        self.zarr_files = sorted(glob.glob(
            os.path.join(sample_dir_path, "data*.zarr")))
        if len(self.zarr_files) == 0:
            raise ValueError("No .zarr files found in directory")

        if subset:
            if constants.eval_datetime is not None and split == "test":
                eval_datetime_obj = datetime.strptime(
                    constants.eval_datetime, "%Y%m%d%H")
                for i, file in enumerate(self.zarr_files):
                    file_datetime_str = file.split("/")[-1].split("_")[1][:-5]
                    file_datetime_obj = datetime.strptime(file_datetime_str, "%Y%m%d%H")
                    if file_datetime_obj <= eval_datetime_obj < file_datetime_obj + \
                            timedelta(hours=constants.chunk_size):
                        # Retrieve the current file and the next file if it exists
                        next_file_index = i + 1
                        if next_file_index < len(self.zarr_files):
                            self.zarr_files = [file, self.zarr_files[next_file_index]]
                        else:
                            self.zarr_files = [file]
                        position_within_file = int(
                            (eval_datetime_obj - file_datetime_obj).total_seconds() // 3600)
                        self.batch_index = position_within_file // self.batch_size
                        self.index_within_batch = position_within_file % self.batch_size
                        break
            else:
                self.zarr_files = self.zarr_files[0:2]

            start_datetime = self.zarr_files[0].split(
                "/")[-1].split("_")[1].replace('.zarr', '')

            print("Data subset of 200 samples starts on the", start_datetime)

        # Separate 3D and 2D variables
        variables_3d = [var for var in constants.param_names_short
                        if constants.is_3d[var]]
        variables_2d = [var for var in constants.param_names_short
                        if not constants.is_3d[var]]

        # Stack 3D variables
        datasets_3d = [
            xr.open_zarr(
                file,
                consolidated=True)[variables_3d].sel(
                z_1=constants.vertical_levels).to_array().stack(
                var=(
                    'variable',
                    'z_1')).transpose(
                        "time",
                        "x_1",
                        "y_1",
                "var") for file in self.zarr_files]

        # Stack 2D variables without selecting along z_1
        datasets_2d = [
            xr.open_zarr(
                file,
                consolidated=True)[variables_2d].to_array().expand_dims(
                z_1=[0]).stack(
                var=(
                    'variable',
                    'z_1')).transpose(
                        "time",
                        "x_1",
                        "y_1",
                "var") for file in self.zarr_files]

        # Combine 3D and 2D datasets
        self.zarr_datasets = [xr.concat([ds_3d, ds_2d], dim='var').sortby("var")
                              for ds_3d, ds_2d in zip(datasets_3d, datasets_2d)]
=======
    N_t' = 65
    N_t = 65//subsample_step (= 21 for 3h steps)
    dim_x = 268
    dim_y = 238
    N_grid = 268x238 = 63784
    d_features = 17 (d_features' = 18)
    d_forcing = 5
    """

    def __init__(
        self,
        dataset_name,
        pred_length=19,
        split="train",
        subsample_step=3,
        standardize=True,
        subset=False,
        control_only=False,
    ):
        super().__init__()

        assert split in ("train", "val", "test"), "Unknown dataset split"
        self.sample_dir_path = os.path.join(
            "data", dataset_name, "samples", split
        )

        member_file_regexp = (
            "nwp*mbr000.npy" if control_only else "nwp*mbr*.npy"
        )
        sample_paths = glob.glob(
            os.path.join(self.sample_dir_path, member_file_regexp)
        )
        self.sample_names = [path.split("/")[-1][4:-4] for path in sample_paths]
        # Now on form "yyymmddhh_mbrXXX"

        if subset:
            self.sample_names = self.sample_names[:50]  # Limit to 50 samples

        self.sample_length = pred_length + 2  # 2 init states
        self.subsample_step = subsample_step
        self.original_sample_length = (
            65 // self.subsample_step
        )  # 21 for 3h steps
        assert (
            self.sample_length <= self.original_sample_length
        ), "Requesting too long time series samples"
>>>>>>> 1cddf09f

        self.standardize = standardize
        if standardize:
            ds_stats = utils.load_dataset_stats(dataset_name, "cpu")
<<<<<<< HEAD
            self.data_mean, self.data_std = ds_stats["data_mean"], ds_stats["data_std"]
=======
            self.data_mean, self.data_std, self.flux_mean, self.flux_std = (
                ds_stats["data_mean"],
                ds_stats["data_std"],
                ds_stats["flux_mean"],
                ds_stats["flux_std"],
            )
>>>>>>> 1cddf09f

        self.random_subsample = split == "train"
        self.split = split

    def __len__(self):
        num_steps = constants.train_horizon if self.split == "train" else constants.eval_horizon
        total_time = len(
            self.zarr_files) * constants.chunk_size - num_steps
        return total_time

    def __getitem__(self, idx):
<<<<<<< HEAD
        num_steps = constants.train_horizon if self.split == "train" else constants.eval_horizon

        # Calculate which zarr files need to be loaded
        start_file_idx = idx // constants.chunk_size
        end_file_idx = (idx + num_steps) // constants.chunk_size
        # Index of current slice
        idx_sample = idx % constants.chunk_size

        sample_archive = xr.concat(
            self.zarr_datasets[start_file_idx: end_file_idx + 1],
            dim='time')

        sample_xr = sample_archive.isel(time=slice(idx_sample, idx_sample + num_steps))

        # (N_t', N_x, N_y, d_features')
        sample = torch.tensor(sample_xr.values, dtype=torch.float32)

        sample = sample.flatten(1, 2)  # (N_t, N_grid, d_features)

        if self.standardize:
=======
        # === Sample ===
        sample_name = self.sample_names[idx]
        sample_path = os.path.join(
            self.sample_dir_path, f"nwp_{sample_name}.npy"
        )
        try:
            full_sample = torch.tensor(
                np.load(sample_path), dtype=torch.float32
            )  # (N_t', dim_x, dim_y, d_features')
        except ValueError:
            print(f"Failed to load {sample_path}")

        # Only use every ss_step:th time step, sample which of ss_step
        # possible such time series
        if self.random_subsample:
            subsample_index = torch.randint(0, self.subsample_step, ()).item()
        else:
            subsample_index = 0
        subsample_end_index = self.original_sample_length * self.subsample_step
        sample = full_sample[
            subsample_index : subsample_end_index : self.subsample_step
        ]
        # (N_t, dim_x, dim_y, d_features')

        # Remove feature 15, "z_height_above_ground"
        sample = torch.cat(
            (sample[:, :, :, :15], sample[:, :, :, 16:]), dim=3
        )  # (N_t, dim_x, dim_y, d_features)

        # Accumulate solar radiation instead of just subsampling
        rad_features = full_sample[:, :, :, 2:4]  # (N_t', dim_x, dim_y, 2)
        # Accumulate for first time step
        init_accum_rad = torch.sum(
            rad_features[: (subsample_index + 1)], dim=0, keepdim=True
        )  # (1, dim_x, dim_y, 2)
        # Accumulate for rest of subsampled sequence
        in_subsample_len = (
            subsample_end_index - self.subsample_step + subsample_index + 1
        )
        rad_features_in_subsample = rad_features[
            (subsample_index + 1) : in_subsample_len
        ]  # (N_t*, dim_x, dim_y, 2), N_t* = (N_t-1)*ss_step
        _, dim_x, dim_y, _ = sample.shape
        rest_accum_rad = torch.sum(
            rad_features_in_subsample.view(
                self.original_sample_length - 1,
                self.subsample_step,
                dim_x,
                dim_y,
                2,
            ),
            dim=1,
        )  # (N_t-1, dim_x, dim_y, 2)
        accum_rad = torch.cat(
            (init_accum_rad, rest_accum_rad), dim=0
        )  # (N_t, dim_x, dim_y, 2)
        # Replace in sample
        sample[:, :, :, 2:4] = accum_rad

        # Flatten spatial dim
        sample = sample.flatten(1, 2)  # (N_t, N_grid, d_features)

        # Uniformly sample time id to start sample from
        init_id = torch.randint(
            0, 1 + self.original_sample_length - self.sample_length, ()
        )
        sample = sample[init_id : (init_id + self.sample_length)]
        # (sample_length, N_grid, d_features)

        if self.standardize:
            # Standardize sample
>>>>>>> 1cddf09f
            sample = (sample - self.data_mean) / self.data_std

        # Split up sample in init. states and target states
        init_states = sample[:2]  # (2, N_grid, d_features)
        target_states = sample[2:]  # (sample_length-2, N_grid, d_features)
<<<<<<< HEAD

        return init_states, target_states


class WeatherDataModule(pl.LightningDataModule):
    def __init__(self, dataset_name, split="train", standardize=True,
                 subset=False, batch_size=4, num_workers=16):
        super().__init__()
        self.dataset_name = dataset_name
        self.batch_size = batch_size
        self.num_workers = num_workers
        self.standardize = standardize
        self.subset = subset

    def prepare_data(self):
        # download, split, etc...
        # called only on 1 GPU/TPU in distributed
        pass

    def setup(self, stage=None):
        # make assignments here (val/train/test split)
        # called on every process in DDP
        if stage == 'fit' or stage is None:
            self.train_dataset = WeatherDataset(
                self.dataset_name,
                split="train",
                standardize=self.standardize,
                subset=self.subset,
                batch_size=self.batch_size)
            self.val_dataset = WeatherDataset(
                self.dataset_name,
                split="val",
                standardize=self.standardize,
                subset=self.subset,
                batch_size=self.batch_size)

        if stage == 'test' or stage is None:
            self.test_dataset = WeatherDataset(
                self.dataset_name,
                split="test",
                standardize=self.standardize,
                subset=self.subset,
                batch_size=self.batch_size)

    def train_dataloader(self):
        return torch.utils.data.DataLoader(
            self.train_dataset, batch_size=self.batch_size, num_workers=self.num_workers,
            shuffle=False, pin_memory=False,)

    def val_dataloader(self):
        return torch.utils.data.DataLoader(
            self.val_dataset, batch_size=self.batch_size // self.batch_size,
            num_workers=self.num_workers, shuffle=False, pin_memory=False,)

    def test_dataloader(self):
        return torch.utils.data.DataLoader(
            self.test_dataset, batch_size=self.batch_size,
            num_workers=self.num_workers, shuffle=False, pin_memory=False)
=======

        # === Static batch features ===
        # Load water coverage
        sample_datetime = sample_name[:10]
        water_path = os.path.join(
            self.sample_dir_path, f"wtr_{sample_datetime}.npy"
        )
        static_features = torch.tensor(
            np.load(water_path), dtype=torch.float32
        ).unsqueeze(
            -1
        )  # (dim_x, dim_y, 1)
        # Flatten
        static_features = static_features.flatten(0, 1)  # (N_grid, 1)

        # === Forcing features ===
        # Forcing features
        flux_path = os.path.join(
            self.sample_dir_path,
            f"nwp_toa_downwelling_shortwave_flux_{sample_datetime}.npy",
        )
        flux = torch.tensor(np.load(flux_path), dtype=torch.float32).unsqueeze(
            -1
        )  # (N_t', dim_x, dim_y, 1)

        if self.standardize:
            flux = (flux - self.flux_mean) / self.flux_std

        # Flatten and subsample flux forcing
        flux = flux.flatten(1, 2)  # (N_t, N_grid, 1)
        flux = flux[subsample_index :: self.subsample_step]  # (N_t, N_grid, 1)
        flux = flux[
            init_id : (init_id + self.sample_length)
        ]  # (sample_len, N_grid, 1)

        # Time of day and year
        dt_obj = dt.datetime.strptime(sample_datetime, "%Y%m%d%H")
        dt_obj = dt_obj + dt.timedelta(
            hours=2 + subsample_index
        )  # Offset for first index
        # Extract for initial step
        init_hour_in_day = dt_obj.hour
        start_of_year = dt.datetime(dt_obj.year, 1, 1)
        init_seconds_into_year = (dt_obj - start_of_year).total_seconds()

        # Add increments for all steps
        hour_inc = (
            torch.arange(self.sample_length) * self.subsample_step
        )  # (sample_len,)
        hour_of_day = (
            init_hour_in_day + hour_inc
        )  # (sample_len,), Can be > 24 but ok
        second_into_year = (
            init_seconds_into_year + hour_inc * 3600
        )  # (sample_len,)
        # can roll over to next year, ok because periodicity

        # Encode as sin/cos
        hour_angle = (hour_of_day / 12) * torch.pi  # (sample_len,)
        year_angle = (
            (second_into_year / constants.SECONDS_IN_YEAR) * 2 * torch.pi
        )  # (sample_len,)
        datetime_forcing = torch.stack(
            (
                torch.sin(hour_angle),
                torch.cos(hour_angle),
                torch.sin(year_angle),
                torch.cos(year_angle),
            ),
            dim=1,
        )  # (N_t, 4)
        datetime_forcing = (datetime_forcing + 1) / 2  # Rescale to [0,1]
        datetime_forcing = datetime_forcing.unsqueeze(1).expand(
            -1, flux.shape[1], -1
        )  # (sample_len, N_grid, 4)

        # Put forcing features together
        forcing_features = torch.cat(
            (flux, datetime_forcing), dim=-1
        )  # (sample_len, N_grid, d_forcing)

        # Combine forcing over each window of 3 time steps
        forcing_windowed = torch.cat(
            (
                forcing_features[:-2],
                forcing_features[1:-1],
                forcing_features[2:],
            ),
            dim=2,
        )  # (sample_len-2, N_grid, 3*d_forcing)
        # Now index 0 of ^ corresponds to forcing at index 0-2 of sample

        return init_states, target_states, static_features, forcing_windowed
>>>>>>> 1cddf09f
<|MERGE_RESOLUTION|>--- conflicted
+++ resolved
@@ -1,4 +1,3 @@
-<<<<<<< HEAD
 import glob
 import os
 from datetime import datetime, timedelta
@@ -8,25 +7,12 @@
 import xarray as xr
 
 # BUG: Import should work in interactive mode as well -> create pypi package
-=======
-# Standard library
-import datetime as dt
-import glob
-import os
-
-# Third-party
-import numpy as np
-import torch
-
-# First-party
->>>>>>> 1cddf09f
 from neural_lam import constants, utils
 
 
 class WeatherDataset(torch.utils.data.Dataset):
     """
     For our dataset:
-<<<<<<< HEAD
     N_t = 1h
     N_x = 582
     N_y = 390
@@ -35,12 +21,22 @@
     d_forcing = 0 #TODO: extract incoming radiation from KENDA
     """
 
-    def __init__(self, dataset_name, split="train",
-                 standardize=True, subset=False, batch_size=4):
+    def __init__(
+        self,
+        dataset_name,
+        pred_length=19,
+        split="train",
+        subsample_step=3,
+        standardize=True,
+        subset=False,
+        control_only=False,
+    ):
         super().__init__()
 
         assert split in ("train", "val", "test"), "Unknown dataset split"
-        sample_dir_path = os.path.join("data", dataset_name, "samples", split)
+        self.sample_dir_path = os.path.join(
+            "data", dataset_name, "samples", split
+        )
 
         self.batch_size = batch_size
         self.batch_index = 0
@@ -116,68 +112,16 @@
         # Combine 3D and 2D datasets
         self.zarr_datasets = [xr.concat([ds_3d, ds_2d], dim='var').sortby("var")
                               for ds_3d, ds_2d in zip(datasets_3d, datasets_2d)]
-=======
-    N_t' = 65
-    N_t = 65//subsample_step (= 21 for 3h steps)
-    dim_x = 268
-    dim_y = 238
-    N_grid = 268x238 = 63784
-    d_features = 17 (d_features' = 18)
-    d_forcing = 5
-    """
-
-    def __init__(
-        self,
-        dataset_name,
-        pred_length=19,
-        split="train",
-        subsample_step=3,
-        standardize=True,
-        subset=False,
-        control_only=False,
-    ):
-        super().__init__()
-
-        assert split in ("train", "val", "test"), "Unknown dataset split"
-        self.sample_dir_path = os.path.join(
-            "data", dataset_name, "samples", split
-        )
-
-        member_file_regexp = (
-            "nwp*mbr000.npy" if control_only else "nwp*mbr*.npy"
-        )
-        sample_paths = glob.glob(
-            os.path.join(self.sample_dir_path, member_file_regexp)
-        )
-        self.sample_names = [path.split("/")[-1][4:-4] for path in sample_paths]
-        # Now on form "yyymmddhh_mbrXXX"
-
-        if subset:
-            self.sample_names = self.sample_names[:50]  # Limit to 50 samples
-
-        self.sample_length = pred_length + 2  # 2 init states
-        self.subsample_step = subsample_step
-        self.original_sample_length = (
-            65 // self.subsample_step
-        )  # 21 for 3h steps
-        assert (
-            self.sample_length <= self.original_sample_length
-        ), "Requesting too long time series samples"
->>>>>>> 1cddf09f
 
         self.standardize = standardize
         if standardize:
             ds_stats = utils.load_dataset_stats(dataset_name, "cpu")
-<<<<<<< HEAD
-            self.data_mean, self.data_std = ds_stats["data_mean"], ds_stats["data_std"]
-=======
             self.data_mean, self.data_std, self.flux_mean, self.flux_std = (
                 ds_stats["data_mean"],
                 ds_stats["data_std"],
                 ds_stats["flux_mean"],
                 ds_stats["flux_std"],
             )
->>>>>>> 1cddf09f
 
         self.random_subsample = split == "train"
         self.split = split
@@ -189,7 +133,6 @@
         return total_time
 
     def __getitem__(self, idx):
-<<<<<<< HEAD
         num_steps = constants.train_horizon if self.split == "train" else constants.eval_horizon
 
         # Calculate which zarr files need to be loaded
@@ -210,85 +153,12 @@
         sample = sample.flatten(1, 2)  # (N_t, N_grid, d_features)
 
         if self.standardize:
-=======
-        # === Sample ===
-        sample_name = self.sample_names[idx]
-        sample_path = os.path.join(
-            self.sample_dir_path, f"nwp_{sample_name}.npy"
-        )
-        try:
-            full_sample = torch.tensor(
-                np.load(sample_path), dtype=torch.float32
-            )  # (N_t', dim_x, dim_y, d_features')
-        except ValueError:
-            print(f"Failed to load {sample_path}")
-
-        # Only use every ss_step:th time step, sample which of ss_step
-        # possible such time series
-        if self.random_subsample:
-            subsample_index = torch.randint(0, self.subsample_step, ()).item()
-        else:
-            subsample_index = 0
-        subsample_end_index = self.original_sample_length * self.subsample_step
-        sample = full_sample[
-            subsample_index : subsample_end_index : self.subsample_step
-        ]
-        # (N_t, dim_x, dim_y, d_features')
-
-        # Remove feature 15, "z_height_above_ground"
-        sample = torch.cat(
-            (sample[:, :, :, :15], sample[:, :, :, 16:]), dim=3
-        )  # (N_t, dim_x, dim_y, d_features)
-
-        # Accumulate solar radiation instead of just subsampling
-        rad_features = full_sample[:, :, :, 2:4]  # (N_t', dim_x, dim_y, 2)
-        # Accumulate for first time step
-        init_accum_rad = torch.sum(
-            rad_features[: (subsample_index + 1)], dim=0, keepdim=True
-        )  # (1, dim_x, dim_y, 2)
-        # Accumulate for rest of subsampled sequence
-        in_subsample_len = (
-            subsample_end_index - self.subsample_step + subsample_index + 1
-        )
-        rad_features_in_subsample = rad_features[
-            (subsample_index + 1) : in_subsample_len
-        ]  # (N_t*, dim_x, dim_y, 2), N_t* = (N_t-1)*ss_step
-        _, dim_x, dim_y, _ = sample.shape
-        rest_accum_rad = torch.sum(
-            rad_features_in_subsample.view(
-                self.original_sample_length - 1,
-                self.subsample_step,
-                dim_x,
-                dim_y,
-                2,
-            ),
-            dim=1,
-        )  # (N_t-1, dim_x, dim_y, 2)
-        accum_rad = torch.cat(
-            (init_accum_rad, rest_accum_rad), dim=0
-        )  # (N_t, dim_x, dim_y, 2)
-        # Replace in sample
-        sample[:, :, :, 2:4] = accum_rad
-
-        # Flatten spatial dim
-        sample = sample.flatten(1, 2)  # (N_t, N_grid, d_features)
-
-        # Uniformly sample time id to start sample from
-        init_id = torch.randint(
-            0, 1 + self.original_sample_length - self.sample_length, ()
-        )
-        sample = sample[init_id : (init_id + self.sample_length)]
-        # (sample_length, N_grid, d_features)
-
-        if self.standardize:
             # Standardize sample
->>>>>>> 1cddf09f
             sample = (sample - self.data_mean) / self.data_std
 
         # Split up sample in init. states and target states
         init_states = sample[:2]  # (2, N_grid, d_features)
         target_states = sample[2:]  # (sample_length-2, N_grid, d_features)
-<<<<<<< HEAD
 
         return init_states, target_states
 
@@ -346,99 +216,4 @@
     def test_dataloader(self):
         return torch.utils.data.DataLoader(
             self.test_dataset, batch_size=self.batch_size,
-            num_workers=self.num_workers, shuffle=False, pin_memory=False)
-=======
-
-        # === Static batch features ===
-        # Load water coverage
-        sample_datetime = sample_name[:10]
-        water_path = os.path.join(
-            self.sample_dir_path, f"wtr_{sample_datetime}.npy"
-        )
-        static_features = torch.tensor(
-            np.load(water_path), dtype=torch.float32
-        ).unsqueeze(
-            -1
-        )  # (dim_x, dim_y, 1)
-        # Flatten
-        static_features = static_features.flatten(0, 1)  # (N_grid, 1)
-
-        # === Forcing features ===
-        # Forcing features
-        flux_path = os.path.join(
-            self.sample_dir_path,
-            f"nwp_toa_downwelling_shortwave_flux_{sample_datetime}.npy",
-        )
-        flux = torch.tensor(np.load(flux_path), dtype=torch.float32).unsqueeze(
-            -1
-        )  # (N_t', dim_x, dim_y, 1)
-
-        if self.standardize:
-            flux = (flux - self.flux_mean) / self.flux_std
-
-        # Flatten and subsample flux forcing
-        flux = flux.flatten(1, 2)  # (N_t, N_grid, 1)
-        flux = flux[subsample_index :: self.subsample_step]  # (N_t, N_grid, 1)
-        flux = flux[
-            init_id : (init_id + self.sample_length)
-        ]  # (sample_len, N_grid, 1)
-
-        # Time of day and year
-        dt_obj = dt.datetime.strptime(sample_datetime, "%Y%m%d%H")
-        dt_obj = dt_obj + dt.timedelta(
-            hours=2 + subsample_index
-        )  # Offset for first index
-        # Extract for initial step
-        init_hour_in_day = dt_obj.hour
-        start_of_year = dt.datetime(dt_obj.year, 1, 1)
-        init_seconds_into_year = (dt_obj - start_of_year).total_seconds()
-
-        # Add increments for all steps
-        hour_inc = (
-            torch.arange(self.sample_length) * self.subsample_step
-        )  # (sample_len,)
-        hour_of_day = (
-            init_hour_in_day + hour_inc
-        )  # (sample_len,), Can be > 24 but ok
-        second_into_year = (
-            init_seconds_into_year + hour_inc * 3600
-        )  # (sample_len,)
-        # can roll over to next year, ok because periodicity
-
-        # Encode as sin/cos
-        hour_angle = (hour_of_day / 12) * torch.pi  # (sample_len,)
-        year_angle = (
-            (second_into_year / constants.SECONDS_IN_YEAR) * 2 * torch.pi
-        )  # (sample_len,)
-        datetime_forcing = torch.stack(
-            (
-                torch.sin(hour_angle),
-                torch.cos(hour_angle),
-                torch.sin(year_angle),
-                torch.cos(year_angle),
-            ),
-            dim=1,
-        )  # (N_t, 4)
-        datetime_forcing = (datetime_forcing + 1) / 2  # Rescale to [0,1]
-        datetime_forcing = datetime_forcing.unsqueeze(1).expand(
-            -1, flux.shape[1], -1
-        )  # (sample_len, N_grid, 4)
-
-        # Put forcing features together
-        forcing_features = torch.cat(
-            (flux, datetime_forcing), dim=-1
-        )  # (sample_len, N_grid, d_forcing)
-
-        # Combine forcing over each window of 3 time steps
-        forcing_windowed = torch.cat(
-            (
-                forcing_features[:-2],
-                forcing_features[1:-1],
-                forcing_features[2:],
-            ),
-            dim=2,
-        )  # (sample_len-2, N_grid, 3*d_forcing)
-        # Now index 0 of ^ corresponds to forcing at index 0-2 of sample
-
-        return init_states, target_states, static_features, forcing_windowed
->>>>>>> 1cddf09f
+            num_workers=self.num_workers, shuffle=False, pin_memory=False)