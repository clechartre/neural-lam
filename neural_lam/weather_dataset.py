# Standard library
import os
from datetime import datetime, timedelta
from random import randint

# Third-party
import numpy as np
import pytorch_lightning as pl
import torch
import xarray as xr

# First-party
from neural_lam import constants, utils


class WeatherDataset(torch.utils.data.Dataset):
    """Weather dataset for PyTorch Lightning."""

    def __init__(
        self,
        dataset_name,
        path_verif_file=None,
        split="train",
        standardize=True,
        subset=False,
        batch_size=4,
        control_only=False,
    ):
        super().__init__()

<<<<<<< HEAD
        assert split in ("train", "val", "test"), "Unknown dataset split"
        self.zarr_path = os.path.join(
            "data", dataset_name, "samples", split, "data.zarr"
=======
        assert split in (
            "train",
            "val",
            "test",
            "pred",
            "verif",
        ), "Unknown dataset split"
        self.sample_dir_path = os.path.join(
            "data", dataset_name, "samples", split
>>>>>>> e501435d
        )
        self.ds = xr.open_zarr(self.zarr_path, consolidated=True)
        if split == "train":
            self.ds = self.ds.sel(time=slice("2015", "2019"))
        else:
            self.ds = self.ds.sel(time=slice("2020", "2020"))

        new_vars = {
            (
                f"{var_name}_{int(level)}"
                if constants.IS_3D[var_name]
                else var_name
            ): (
                data_array.sel(level=level).drop_vars("level")
                if constants.IS_3D[var_name]
                else data_array
            )
            for var_name, data_array in self.ds.data_vars.items()
            if var_name in constants.PARAM_NAMES_SHORT
            for level in constants.VERTICAL_LEVELS
        }

<<<<<<< HEAD
        self.ds = (
            xr.Dataset(new_vars)
            .to_array()
            .transpose("time", "x", "y", "variable")
=======
        self.batch_size = batch_size
        self.batch_index = 0
        self.index_within_batch = 0
        self.sample_dir_path = path_verif_file

        if split == "verif" and os.path.exists(self.sample_dir_path):
            self.np_files = np.load(self.sample_dir_path)
            self.split = split
            return

        self.zarr_files = sorted(
            glob.glob(os.path.join(self.sample_dir_path, "data*.zarr"))
>>>>>>> e501435d
        )

        if subset:
            if constants.EVAL_DATETIMES is not None and split == "test":
                eval_datetime_obj = datetime.strptime(
                    constants.EVAL_DATETIMES[0], "%Y%m%d%H"
                )
                self.ds = self.ds.sel(
                    time=slice(
                        eval_datetime_obj,
                        eval_datetime_obj + timedelta(hours=50),
                    )
                )
            else:
<<<<<<< HEAD
                start_idx = randint(0, self.ds.time.size - 50)
                self.ds = self.ds.isel(time=slice(start_idx, start_idx + 50))
=======
                self.zarr_files = self.zarr_files[0:2]

            start_datetime = (
                self.zarr_files[0]
                .split("/")[-1]
                .split("_")[1]
                .replace(".zarr", "")
            )

            print("Data subset of 200 samples starts on the", start_datetime)

        # Separate 3D and 2D variables
        variables_3d = [
            var for var in constants.PARAM_NAMES_SHORT if constants.IS_3D[var]
        ]
        variables_2d = [
            var
            for var in constants.PARAM_NAMES_SHORT
            if not constants.IS_3D[var]
        ]

        # Stack 3D variables
        datasets_3d = [
            xr.open_zarr(file, consolidated=True)[variables_3d]
            .sel(z_1=constants.VERTICAL_LEVELS)
            .to_array()
            .stack(var=("variable", "z_1"))
            .transpose("time", "x_1", "y_1", "var")
            for file in self.zarr_files
        ]

        # Stack 2D variables without selecting along z_1
        datasets_2d = [
            xr.open_zarr(file, consolidated=True)[variables_2d]
            .to_array()
            .pipe(
                lambda ds: (ds if "z_1" in ds.dims else ds.expand_dims(z_1=[0]))
            )
            .stack(var=("variable", "z_1"))
            .transpose("time", "x_1", "y_1", "var")
            for file in self.zarr_files
        ]

        # Combine 3D and 2D datasets
        self.zarr_datasets = [
            xr.concat([ds_3d, ds_2d], dim="var").sortby("var")
            for ds_3d, ds_2d in zip(datasets_3d, datasets_2d)
        ]
>>>>>>> e501435d

        self.standardize = standardize
        if standardize:
            ds_stats = utils.load_dataset_stats(dataset_name, "cpu")
            if constants.GRID_FORCING_DIM > 0:
                (
                    self.data_mean,
                    self.data_std,
                    self.flux_mean,
                    self.flux_std,
                ) = (
                    ds_stats["data_mean"],
                    ds_stats["data_std"],
                    ds_stats["flux_mean"],
                    ds_stats["flux_std"],
                )
            else:
                self.data_mean, self.data_std = (
                    ds_stats["data_mean"],
                    ds_stats["data_std"],
                )
        self.random_subsample = split == "train"
        self.split = split
        self.num_steps = (
            constants.TRAIN_HORIZON
            if self.split == "train"
            else constants.EVAL_HORIZON
        )
<<<<<<< HEAD
        self.batch_size = batch_size
        self.control_only = control_only
=======
        total_time = 1
        if hasattr(self, "zarr_files"):
            total_time = len(self.zarr_files) * constants.CHUNK_SIZE - num_steps
        return total_time

    def __getitem__(self, idx):
        if self.split == "verif":
            return self.np_files

        num_steps = (
            constants.TRAIN_HORIZON
            if self.split == "train"
            else constants.EVAL_HORIZON
        )

        # Calculate which zarr files need to be loaded
        start_file_idx = idx // constants.CHUNK_SIZE
        end_file_idx = (idx + num_steps) // constants.CHUNK_SIZE
        # Index of current slice
        idx_sample = idx % constants.CHUNK_SIZE

        sample_archive = xr.concat(
            self.zarr_datasets[start_file_idx : end_file_idx + 1],
            dim="time",
        )
>>>>>>> e501435d

    def __len__(self):
        return len(self.ds.time) - self.num_steps

    def __getitem__(self, idx):
        sample_xr = self.ds.isel(time=slice(idx, idx + self.num_steps))
        sample = torch.tensor(sample_xr.values, dtype=torch.float32)
        sample = sample.flatten(1, 2)  # (N_t, N_grid, d_features)

        if self.standardize:
            sample = (sample - self.data_mean) / self.data_std

        init_states = sample[:2]  # (2, N_grid, d_features)
        target_states = sample[2:]  # (sample_length-2, N_grid, d_features)

        batch_time = self.ds.isel(time=idx).time.values
        batch_time = np.datetime_as_string(batch_time, unit="h")
        batch_time = str(batch_time).replace("-", "").replace("T", "")
        return init_states, target_states, batch_time


class WeatherDataModule(pl.LightningDataModule):
    """DataModule for weather data."""

    def __init__(
        self,
        dataset_name,
<<<<<<< HEAD
=======
        split="train",
        path_verif_file=None,
>>>>>>> e501435d
        standardize=True,
        subset=False,
        batch_size=4,
        num_workers=16,
    ):
        super().__init__()
        self.dataset_name = dataset_name
        self.path_verif_file = path_verif_file
        self.batch_size = batch_size
        self.num_workers = num_workers
        self.standardize = standardize
        self.subset = subset
        self.train_dataset = None
        self.val_dataset = None
        self.test_dataset = None

    def setup(self, stage=None):
<<<<<<< HEAD
=======
        # make assignments here (val/train/test/pred split)
        # called on every process in DDP
>>>>>>> e501435d
        if stage == "fit" or stage is None:
            self.train_dataset = WeatherDataset(
                dataset_name=self.dataset_name,
                split="train",
                standardize=self.standardize,
                subset=self.subset,
                batch_size=self.batch_size,
            )
            self.val_dataset = WeatherDataset(
                dataset_name=self.dataset_name,
                split="val",
                standardize=self.standardize,
                subset=self.subset,
                batch_size=self.batch_size,
            )

        if stage == "test" or stage is None:
            self.test_dataset = WeatherDataset(
                dataset_name=self.dataset_name,
                split="test",
                standardize=self.standardize,
                subset=self.subset,
                batch_size=self.batch_size,
            )

        if stage == "verif":
            self.verif_dataset = WeatherDataset(
                self.dataset_name,
                self.path_verif_file,
                split="verif",
                standardize=False,
                subset=False,
                batch_size=self.batch_size,
            )

        if stage == "pred" or stage is None:
            self.pred_dataset = WeatherDataset(
                self.dataset_name,
                split="pred",
                standardize=self.standardize,
                subset=False,
                batch_size=1,
            )

    def train_dataloader(self):
        """Load train dataset."""
        return torch.utils.data.DataLoader(
            self.train_dataset,
            batch_size=self.batch_size,
            num_workers=self.num_workers,
            shuffle=False,
            pin_memory=False,
        )

    def val_dataloader(self):
        """Load validation dataset."""
        return torch.utils.data.DataLoader(
            self.val_dataset,
            batch_size=self.batch_size,
            num_workers=self.num_workers,
            shuffle=False,
            pin_memory=False,
        )

    def test_dataloader(self):
        """Load test dataset."""
        return torch.utils.data.DataLoader(
            self.test_dataset,
            batch_size=self.batch_size,
            num_workers=self.num_workers,
            shuffle=False,
            pin_memory=False,
        )

    def pred_dataloader(self):
        """Load prediction dataset."""
        return torch.utils.data.DataLoader(
            self.pred_dataset,
            batch_size=self.batch_size,
            num_workers=self.num_workers,
            shuffle=False,
            pin_memory=False,
        )

    def verif_dataloader(self):
        """Load inference output dataset."""
        return torch.utils.data.DataLoader(
            self.verif_dataset,
            batch_size=1,
            shuffle=False,
            pin_memory=False,
        )<|MERGE_RESOLUTION|>--- conflicted
+++ resolved
@@ -4,6 +4,7 @@
 from random import randint
 
 # Third-party
+import numpy as np
 import numpy as np
 import pytorch_lightning as pl
 import torch
@@ -28,25 +29,16 @@
     ):
         super().__init__()
 
-<<<<<<< HEAD
         assert split in ("train", "val", "test"), "Unknown dataset split"
         self.zarr_path = os.path.join(
             "data", dataset_name, "samples", split, "data.zarr"
-=======
-        assert split in (
-            "train",
-            "val",
-            "test",
-            "pred",
-            "verif",
-        ), "Unknown dataset split"
-        self.sample_dir_path = os.path.join(
-            "data", dataset_name, "samples", split
->>>>>>> e501435d
         )
         self.ds = xr.open_zarr(self.zarr_path, consolidated=True)
         if split == "train":
             self.ds = self.ds.sel(time=slice("2015", "2019"))
+        elif split == "verif":
+            self.np_files = np.load(path_verif_file)
+            self.split = split
         else:
             self.ds = self.ds.sel(time=slice("2020", "2020"))
 
@@ -65,25 +57,10 @@
             for level in constants.VERTICAL_LEVELS
         }
 
-<<<<<<< HEAD
         self.ds = (
             xr.Dataset(new_vars)
             .to_array()
             .transpose("time", "x", "y", "variable")
-=======
-        self.batch_size = batch_size
-        self.batch_index = 0
-        self.index_within_batch = 0
-        self.sample_dir_path = path_verif_file
-
-        if split == "verif" and os.path.exists(self.sample_dir_path):
-            self.np_files = np.load(self.sample_dir_path)
-            self.split = split
-            return
-
-        self.zarr_files = sorted(
-            glob.glob(os.path.join(self.sample_dir_path, "data*.zarr"))
->>>>>>> e501435d
         )
 
         if subset:
@@ -98,59 +75,8 @@
                     )
                 )
             else:
-<<<<<<< HEAD
                 start_idx = randint(0, self.ds.time.size - 50)
                 self.ds = self.ds.isel(time=slice(start_idx, start_idx + 50))
-=======
-                self.zarr_files = self.zarr_files[0:2]
-
-            start_datetime = (
-                self.zarr_files[0]
-                .split("/")[-1]
-                .split("_")[1]
-                .replace(".zarr", "")
-            )
-
-            print("Data subset of 200 samples starts on the", start_datetime)
-
-        # Separate 3D and 2D variables
-        variables_3d = [
-            var for var in constants.PARAM_NAMES_SHORT if constants.IS_3D[var]
-        ]
-        variables_2d = [
-            var
-            for var in constants.PARAM_NAMES_SHORT
-            if not constants.IS_3D[var]
-        ]
-
-        # Stack 3D variables
-        datasets_3d = [
-            xr.open_zarr(file, consolidated=True)[variables_3d]
-            .sel(z_1=constants.VERTICAL_LEVELS)
-            .to_array()
-            .stack(var=("variable", "z_1"))
-            .transpose("time", "x_1", "y_1", "var")
-            for file in self.zarr_files
-        ]
-
-        # Stack 2D variables without selecting along z_1
-        datasets_2d = [
-            xr.open_zarr(file, consolidated=True)[variables_2d]
-            .to_array()
-            .pipe(
-                lambda ds: (ds if "z_1" in ds.dims else ds.expand_dims(z_1=[0]))
-            )
-            .stack(var=("variable", "z_1"))
-            .transpose("time", "x_1", "y_1", "var")
-            for file in self.zarr_files
-        ]
-
-        # Combine 3D and 2D datasets
-        self.zarr_datasets = [
-            xr.concat([ds_3d, ds_2d], dim="var").sortby("var")
-            for ds_3d, ds_2d in zip(datasets_3d, datasets_2d)
-        ]
->>>>>>> e501435d
 
         self.standardize = standardize
         if standardize:
@@ -179,19 +105,15 @@
             if self.split == "train"
             else constants.EVAL_HORIZON
         )
-<<<<<<< HEAD
         self.batch_size = batch_size
         self.control_only = control_only
-=======
-        total_time = 1
-        if hasattr(self, "zarr_files"):
-            total_time = len(self.zarr_files) * constants.CHUNK_SIZE - num_steps
-        return total_time
+
+    def __len__(self):
+        return len(self.ds.time) - self.num_steps
 
     def __getitem__(self, idx):
         if self.split == "verif":
             return self.np_files
-
         num_steps = (
             constants.TRAIN_HORIZON
             if self.split == "train"
@@ -205,16 +127,14 @@
         idx_sample = idx % constants.CHUNK_SIZE
 
         sample_archive = xr.concat(
-            self.zarr_datasets[start_file_idx : end_file_idx + 1],
-            dim="time",
-        )
->>>>>>> e501435d
-
-    def __len__(self):
-        return len(self.ds.time) - self.num_steps
-
-    def __getitem__(self, idx):
-        sample_xr = self.ds.isel(time=slice(idx, idx + self.num_steps))
+            self.zarr_datasets[start_file_idx: end_file_idx + 1], dim="time"
+        )
+
+        sample_xr = sample_archive.isel(
+            time=slice(idx_sample, idx_sample + num_steps)
+        )
+
+        # (N_t', N_x, N_y, d_features')
         sample = torch.tensor(sample_xr.values, dtype=torch.float32)
         sample = sample.flatten(1, 2)  # (N_t, N_grid, d_features)
 
@@ -236,11 +156,8 @@
     def __init__(
         self,
         dataset_name,
-<<<<<<< HEAD
-=======
         split="train",
         path_verif_file=None,
->>>>>>> e501435d
         standardize=True,
         subset=False,
         batch_size=4,
@@ -258,11 +175,6 @@
         self.test_dataset = None
 
     def setup(self, stage=None):
-<<<<<<< HEAD
-=======
-        # make assignments here (val/train/test/pred split)
-        # called on every process in DDP
->>>>>>> e501435d
         if stage == "fit" or stage is None:
             self.train_dataset = WeatherDataset(
                 dataset_name=self.dataset_name,
