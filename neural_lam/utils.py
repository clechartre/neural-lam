--- conflicted
+++ resolved
@@ -265,19 +265,13 @@
     return bundle
 
 
-<<<<<<< HEAD
-@rank_zero_only
-def init_wandb_metrics(wandb_logger):
-=======
 def init_wandb_metrics(wandb_logger, val_steps):
->>>>>>> 879cfec1
     """
     Set up wandb metrics to track
     """
     experiment = wandb_logger.experiment
     experiment.define_metric("val_mean_loss", summary="min")
-<<<<<<< HEAD
-    for step in constants.VAL_STEP_LOG_ERRORS:
+    for step in val_steps:
         experiment.define_metric(f"val_loss_unroll{step}", summary="min")
 
 
@@ -326,8 +320,4 @@
             log_model=True,
         )
 
-    return logger
-=======
-    for step in val_steps:
-        experiment.define_metric(f"val_loss_unroll{step}", summary="min")
->>>>>>> 879cfec1
+    return logger